use anyhow::Result;
use clap::{Args, Parser};

use crate::{config::Config, marketplace_client, token_utils::token_amount_to_ui_amount};

mod region;
mod signer;

#[derive(Debug, Parser)]
pub enum Command {
    /// Create a new provider
    Create(CreateArgs),

<<<<<<< HEAD
    Info,
=======
    /// View provider status
    Status,
>>>>>>> 6f8b5f35

    /// Manage Regions
    Region {
        #[clap(subcommand)]
        sub_command: region::Command,
    },

    /// Manage authorized signers
    Signer {
        #[clap(subcommand)]
        sub_command: signer::Command,
    },
}

#[derive(Args, Debug)]
pub struct CreateArgs {
    #[arg(short, long)]
    name: String,
}

pub fn execute(config: Config, sub_command: Command) -> Result<()> {
    match sub_command {
        Command::Create(args) => create(config, args),
<<<<<<< HEAD
        Command::Info => info(config),
=======
        Command::Status => print_status(config),
>>>>>>> 6f8b5f35

        Command::Region { sub_command } => region::execute(config, sub_command),
        Command::Signer { sub_command } => signer::execute(config, sub_command),
    }
}

fn create(config: Config, args: CreateArgs) -> Result<()> {
    let client = config.build_marketplace_client()?;
    let provider_keypair = config.get_signer()?;
    marketplace_client::provider::create(&client, provider_keypair, args.name)
}

<<<<<<< HEAD
fn info(config: Config) -> Result<()> {
    let client = config.build_marketplace_client()?;
    let (_, mu_state) = client.get_mu_state()?;
    let mint = client.get_mint(&mu_state)?;
    println!(
        "Current provider deposit amount is {} $MU",
        token_amount_to_ui_amount(&mint, mu_state.provider_deposit)
=======
fn print_status(config: Config) -> Result<()> {
    let client = config.build_marketplace_client()?;
    let provider_keypair = config.get_signer()?;
    let pda = client.get_provider_pda(provider_keypair.pubkey());
    let provider = client.program.account::<marketplace::Provider>(pda)?;
    println!(
        "Provider {} is {}",
        provider.name,
        if provider.authorized {
            "authorized"
        } else {
            "not authorized"
        }
>>>>>>> 6f8b5f35
    );
    Ok(())
}<|MERGE_RESOLUTION|>--- conflicted
+++ resolved
@@ -11,12 +11,11 @@
     /// Create a new provider
     Create(CreateArgs),
 
-<<<<<<< HEAD
+    /// View information about creating providers
     Info,
-=======
+
     /// View provider status
     Status,
->>>>>>> 6f8b5f35
 
     /// Manage Regions
     Region {
@@ -40,11 +39,8 @@
 pub fn execute(config: Config, sub_command: Command) -> Result<()> {
     match sub_command {
         Command::Create(args) => create(config, args),
-<<<<<<< HEAD
         Command::Info => info(config),
-=======
         Command::Status => print_status(config),
->>>>>>> 6f8b5f35
 
         Command::Region { sub_command } => region::execute(config, sub_command),
         Command::Signer { sub_command } => signer::execute(config, sub_command),
@@ -57,7 +53,6 @@
     marketplace_client::provider::create(&client, provider_keypair, args.name)
 }
 
-<<<<<<< HEAD
 fn info(config: Config) -> Result<()> {
     let client = config.build_marketplace_client()?;
     let (_, mu_state) = client.get_mu_state()?;
@@ -65,7 +60,11 @@
     println!(
         "Current provider deposit amount is {} $MU",
         token_amount_to_ui_amount(&mint, mu_state.provider_deposit)
-=======
+    );
+
+    Ok(())
+}
+
 fn print_status(config: Config) -> Result<()> {
     let client = config.build_marketplace_client()?;
     let provider_keypair = config.get_signer()?;
@@ -79,7 +78,6 @@
         } else {
             "not authorized"
         }
->>>>>>> 6f8b5f35
     );
     Ok(())
 }