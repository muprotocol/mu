--- conflicted
+++ resolved
@@ -1,12 +1,4 @@
-<<<<<<< HEAD
-use anchor_client::solana_sdk::{pubkey::Pubkey, system_program};
 use anyhow::{Context, Result};
-=======
-use std::path::PathBuf;
-
-use anchor_client::solana_sdk::signature::read_keypair_file;
-use anyhow::{anyhow, Result};
->>>>>>> 463c9f0c
 use clap::{Args, Parser};
 
 use crate::{config::Config, marketplace_client};
@@ -42,12 +34,6 @@
     let client = config.build_marketplace_client()?;
     let provider_keypair = config.get_signer()?;
 
-<<<<<<< HEAD
-    let provider_token_account =
-        client.get_provider_token_account(provider_keypair.pubkey(), &mu_state);
-
-    let provider_pda = client.get_provider_pda(provider_keypair.pubkey());
-
     let (signer_keypair, wallet_manager) = Config::read_keypair_from_url(
         Some(&args.signer_keypair),
         args.signer_skip_seed_phrase_validation,
@@ -57,42 +43,10 @@
 
     let region_pda = client.get_region_pda(&provider_keypair.pubkey(), args.region_num);
 
-    let (signer_pda, _) = Pubkey::find_program_address(
-        &[b"authorized_signer", &region_pda.to_bytes()],
-        &client.program.id(),
-    );
-
-    let accounts = marketplace::accounts::CreateAuthorizedUsageSigner {
-        provider: provider_pda,
-        region: region_pda,
-        authorized_signer: signer_pda,
-        owner: provider_keypair.pubkey(),
-        system_program: system_program::id(),
-    };
-
-    client
-        .program
-        .request()
-        .accounts(accounts)
-        .args(marketplace::instruction::CreateAuthorizedUsageSigner {
-            signer: signer_keypair.pubkey(),
-            token_account: provider_token_account,
-        })
-        .signer(provider_keypair.as_ref())
-        .send_with_spinner_and_config(Default::default())
-        .context("Failed to send authorized signer creation transaction")?;
+    let result =
+        marketplace_client::signer::create(&client, provider_keypair, signer_keypair, region_pda);
 
     drop(wallet_manager);
 
-    Ok(())
-=======
-    // TODO: I feel we can support all types of keypairs (not just files) if we're smart here.
-    // TODO: read solana cli sources to see how they handle the keypair URL.
-    let signer_keypair = read_keypair_file(args.signer_keypair)
-        .map_err(|e| anyhow!("Can't read keypair: {}", e.to_string()))?;
-
-    let region_pda = client.get_region_pda(&provider_keypair.pubkey(), args.region_num);
-
-    marketplace_client::signer::create(&client, provider_keypair, &signer_keypair, region_pda)
->>>>>>> 463c9f0c
+    result
 }