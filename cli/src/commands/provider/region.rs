--- conflicted
+++ resolved
@@ -1,16 +1,6 @@
-<<<<<<< HEAD
 use anchor_client::solana_sdk::system_program;
 use anyhow::Result;
-=======
-use anchor_client::{
-    anchor_lang::AccountDeserialize,
-    solana_client::rpc_client::RpcClient,
-    solana_sdk::{account::ReadableAccount, pubkey::Pubkey, system_program},
-};
-use anyhow::{bail, Context, Result};
->>>>>>> 41e89077
 use clap::{Args, Parser};
-use solana_account_decoder::parse_token::{self, TokenAccountType};
 
 use crate::{config::Config, marketplace_client};
 
@@ -67,8 +57,10 @@
 fn create(config: Config, args: CreateArgs) -> Result<()> {
     let client = config.build_marketplace_client()?;
 
-    let token_decimals = get_token_decimals(&client.program.rpc())?;
-    let min_escrow_balance = ui_amount_to_token_amount(args.min_escrow_balance, token_decimals);
+    let (_, state) = client.get_mu_state()?;
+    let mint = client.get_mint(&state)?;
+    let min_escrow_balance =
+        crate::token_utils::ui_amount_to_token_amount(&mint, args.min_escrow_balance);
 
     let provider_keypair = config.get_signer()?;
 
@@ -92,57 +84,12 @@
         gigabytes_gateway_traffic: args.gigabytes_gateway_traffic,
     };
 
-<<<<<<< HEAD
     let instruction = marketplace::instruction::CreateRegion {
         region_num: args.region_num,
         name: args.name,
-        zones: 1,
+        min_escrow_balance,
         rates,
     };
 
     marketplace_client::region::create(&client, accounts, instruction, provider_keypair)
-=======
-    client
-        .program
-        .request()
-        .accounts(accounts)
-        .args(marketplace::instruction::CreateRegion {
-            region_num: args.region_num,
-            name: args.name,
-            min_escrow_balance,
-            rates,
-        })
-        .signer(provider_keypair.as_ref())
-        .send_with_spinner_and_config(Default::default())
-        .context("Failed to send region creation transaction")?;
-
-    Ok(())
-}
-
-fn get_token_decimals(rpc_client: &RpcClient) -> Result<u8> {
-    let (state_pda, _) = Pubkey::find_program_address(&[b"state"], &marketplace::id());
-    let state = rpc_client
-        .get_account(&state_pda)
-        .context("Failed to fetch mu state from Solana")?;
-    let state = marketplace::MuState::try_deserialize(&mut state.data())
-        .context("Failed to read mu state from Solana")?;
-
-    let mint_address = state.mint;
-    let mint = rpc_client
-        .get_account(&mint_address)
-        .context("Failed to fetch $MU mint from Solana")?;
-    let mint = parse_token::parse_token(mint.data(), None)
-        .context("Failed to read $MU mint from Solana")?;
-
-    if let TokenAccountType::Mint(mint) = mint {
-        Ok(mint.decimals)
-    } else {
-        bail!("Expected $MU mint to be a mint account");
-    }
-}
-
-fn ui_amount_to_token_amount(ui_amount: f64, decimals: u8) -> u64 {
-    let exp = 10u64.pow(decimals as u32) as f64;
-    (ui_amount * exp).round() as u64
->>>>>>> 41e89077
 }