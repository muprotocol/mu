use anyhow::Result;
use clap::Parser;

use crate::config::{Config, ConfigOverride};

pub mod dev_env;
pub mod escrow;
pub mod list;
pub mod provider;
pub mod request_signer;
pub mod stack;

pub const VERSION: &str = env!("CARGO_PKG_VERSION");

#[derive(Debug, Parser)]
pub enum Command {
    /// Provider management. If you're a developer, this is not what you're looking for.
    Provider {
        #[command(subcommand)]
        sub_command: provider::Command,
    },

    /// List available providers and regions
    List {
        #[command(subcommand)]
        sub_command: list::Command,
    },

    /// Escrow account management
    Escrow {
        #[command(subcommand)]
        sub_command: escrow::Command,
    },

    /// Stack management
    Stack {
        #[command(subcommand)]
        sub_command: stack::Command,
    },

<<<<<<< HEAD
    /// Initialize a new mu project
    Init(dev_env::InitCommand),

    /// Build mu project
    Build(dev_env::BuildCommand),

    /// Run mu project
    Run(dev_env::RunCommand),
=======
    /// API request signer management and request signing
    RequestSigner {
        #[command(subcommand)]
        sub_command: request_signer::Command,
    },
>>>>>>> 01073f20
}

#[derive(Debug, Parser)]
#[clap(version = VERSION, about)]
pub struct Arguments {
    #[command(flatten)]
    pub cfg_override: ConfigOverride,
    #[command(subcommand)]
    pub command: Command,
}

pub fn execute(args: Arguments) -> Result<()> {
    let config = Config::discover(args.cfg_override)?;
    match args.command {
        Command::Provider { sub_command } => provider::execute(config, sub_command),
        Command::List { sub_command } => list::execute(config, sub_command),
        Command::Escrow { sub_command } => escrow::execute(config, sub_command),
        Command::Stack { sub_command } => stack::execute(config, sub_command),
<<<<<<< HEAD

        Command::Init(sub_command) => dev_env::execute_init(sub_command),
        Command::Build(sub_command) => dev_env::execute_build(sub_command),
        Command::Run(sub_command) => dev_env::execute_run(sub_command),
=======
        Command::RequestSigner { sub_command } => request_signer::execute(config, sub_command),
>>>>>>> 01073f20
    }
}<|MERGE_RESOLUTION|>--- conflicted
+++ resolved
@@ -38,7 +38,12 @@
         sub_command: stack::Command,
     },
 
-<<<<<<< HEAD
+    /// API request signer management and request signing
+    RequestSigner {
+        #[command(subcommand)]
+        sub_command: request_signer::Command,
+    },
+
     /// Initialize a new mu project
     Init(dev_env::InitCommand),
 
@@ -47,13 +52,6 @@
 
     /// Run mu project
     Run(dev_env::RunCommand),
-=======
-    /// API request signer management and request signing
-    RequestSigner {
-        #[command(subcommand)]
-        sub_command: request_signer::Command,
-    },
->>>>>>> 01073f20
 }
 
 #[derive(Debug, Parser)]
@@ -72,13 +70,9 @@
         Command::List { sub_command } => list::execute(config, sub_command),
         Command::Escrow { sub_command } => escrow::execute(config, sub_command),
         Command::Stack { sub_command } => stack::execute(config, sub_command),
-<<<<<<< HEAD
-
+        Command::RequestSigner { sub_command } => request_signer::execute(config, sub_command),
         Command::Init(sub_command) => dev_env::execute_init(sub_command),
         Command::Build(sub_command) => dev_env::execute_build(sub_command),
         Command::Run(sub_command) => dev_env::execute_run(sub_command),
-=======
-        Command::RequestSigner { sub_command } => request_signer::execute(config, sub_command),
->>>>>>> 01073f20
     }
 }