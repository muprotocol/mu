--- conflicted
+++ resolved
@@ -19,66 +19,5 @@
 		{
 			"path": "mu_stack"
 		}
-<<<<<<< HEAD
-	],
-	"settings": {
-		"cSpell.words": [
-			"Bincode",
-			"chrono",
-			"clonable",
-			"codegen",
-			"Datagram",
-			"datagrams",
-			"funcs",
-			"Hasher",
-			"hashkey",
-			"idgen",
-			"keygen",
-			"keypair",
-			"keypairs",
-			"LAMPORTS",
-			"Localnet",
-			"middlewares",
-			"mreqs",
-			"mspc",
-			"mudb",
-			"mufunction",
-			"mugateway",
-			"nanos",
-			"nonblocking",
-			"ocsp",
-			"oneshot",
-			"OUTFILE",
-			"proto",
-			"protobuf",
-			"protoc",
-			"protos",
-			"pubkey",
-			"QUIC",
-			"rcgen",
-			"reconnections",
-			"reqwest",
-			"rngs",
-			"rustls",
-			"rustup",
-			"scts",
-			"secretkey",
-			"shellexpand",
-			"SIGINT",
-			"SIGTERM",
-			"solana",
-			"sysvar",
-			"thiserror",
-			"undeployed",
-			"Undeployment",
-			"uriparse",
-			"wasi",
-			"wasmer",
-			"wasmu"
-		],
-		"cSpell.language": "en"
-	}
-=======
 	]
->>>>>>> 60b815cb
 }