{
	"folders": [
		{
			"name": "ROOT",
			"path": "."
		},
		{
<<<<<<< HEAD
=======
			"path": "cli"
		},
		{
>>>>>>> 443f3155
			"path": "executor"
		},
		{
			"path": "mailbox_processor"
		},
		{
			"path": "marketplace"
<<<<<<< HEAD
=======
		},
		{
			"path": "mu_stack"
>>>>>>> 443f3155
		}
	]
}<|MERGE_RESOLUTION|>--- conflicted
+++ resolved
@@ -5,12 +5,9 @@
 			"path": "."
 		},
 		{
-<<<<<<< HEAD
-=======
 			"path": "cli"
 		},
 		{
->>>>>>> 443f3155
 			"path": "executor"
 		},
 		{
@@ -18,12 +15,9 @@
 		},
 		{
 			"path": "marketplace"
-<<<<<<< HEAD
-=======
 		},
 		{
 			"path": "mu_stack"
->>>>>>> 443f3155
 		}
 	]
 }