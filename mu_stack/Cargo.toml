--- conflicted
+++ resolved
@@ -14,12 +14,8 @@
 serde = { version = "1", features = ["derive"] }
 serde_yaml = "0.9"
 byte-unit = { version = "4.0", default-features = false, features = ["serde"] }
-<<<<<<< HEAD
-borsh = { git = "https://github.com/near/borsh-rs/", rev = "67448a3000926ff6ad10e6cdcaf47dadd692c78f" }
-=======
 # This has the reader-deserialization feature we need
 borsh = { git = "https://github.com/near/borsh-rs", rev = "e82b47bdc14f65d464e9efa1237195a6b9770830" }
->>>>>>> 09cf6b02
 
 [build-dependencies]
 protobuf-codegen = "3.2"
