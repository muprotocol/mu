--- conflicted
+++ resolved
@@ -14,8 +14,8 @@
 use db::*;
 use storage::*;
 
+#[derive(FromPrimitive)]
 #[repr(u16)]
-#[derive(FromPrimitive)]
 pub enum OutgoingMessageKind {
     // Runtime messages
     FatalError = 1,
@@ -37,16 +37,14 @@
     BatchScanKeys = 1012,
     CompareAndSwap = 1013,
 
-<<<<<<< HEAD
     // Storage messages
     StoragePut = 2001,
     StorageGet = 2002,
     StorageDelete = 2003,
     StorageList = 2004,
-=======
+
     // Http Client
     HttpRequest = 3001,
->>>>>>> 9820f710
 }
 
 #[derive(Debug, BorshDeserialize, BorshSerialize)]
@@ -97,16 +95,14 @@
     BatchScanKeys(BatchScanKeys<'a>),
     CompareAndSwap(CompareAndSwap<'a>),
 
-<<<<<<< HEAD
     // Storage messages
     StoragePut(StoragePut<'a>),
     StorageGet(StorageGet<'a>),
     StorageDelete(StorageDelete<'a>),
     StorageList(StorageList<'a>),
-=======
+
     // Http Client
     HttpRequest(HttpRequest<'a>),
->>>>>>> 9820f710
 }
 
 macro_rules! read_cases {
@@ -162,14 +158,11 @@
                 BatchScan,
                 BatchScanKeys,
                 CompareAndSwap,
-<<<<<<< HEAD
                 StoragePut,
                 StorageGet,
                 StorageDelete,
-                StorageList
-=======
+                StorageList,
                 HttpRequest
->>>>>>> 9820f710
             ]
         )
     }
@@ -195,14 +188,11 @@
                 BatchScan,
                 BatchScanKeys,
                 CompareAndSwap,
-<<<<<<< HEAD
                 StoragePut,
                 StorageGet,
                 StorageDelete,
-                StorageList
-=======
+                StorageList,
                 HttpRequest
->>>>>>> 9820f710
             ]
         );
 
