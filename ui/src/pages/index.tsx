import { Button } from '@mui/material';
import Head from 'next/head'
import React from "react";
import dynamic from "next/dynamic";
import {Button} from "@mui/material";

export default function Home() {
    const ProviderList = dynamic(() => import('@/components/providers/ProviderList'), {
        ssr: false
    })

    return (
        <>
            <Head>
                <title>Create Next App</title>
                <meta name="description" content="Generated by create next app"/>
                <meta name="viewport" content="width=device-width, initial-scale=1"/>
                <link rel="icon" href="/favicon.ico"/>
            </Head>
            <main data-testid="content">
                <Button variant="contained">lol</Button>
<<<<<<< HEAD
                <ProviderList />

=======
>>>>>>> ebe39658
            </main>
        </>
    )
}<|MERGE_RESOLUTION|>--- conflicted
+++ resolved
@@ -1,14 +1,8 @@
 import { Button } from '@mui/material';
 import Head from 'next/head'
 import React from "react";
-import dynamic from "next/dynamic";
-import {Button} from "@mui/material";
 
 export default function Home() {
-    const ProviderList = dynamic(() => import('@/components/providers/ProviderList'), {
-        ssr: false
-    })
-
     return (
         <>
             <Head>
@@ -19,11 +13,6 @@
             </Head>
             <main data-testid="content">
                 <Button variant="contained">lol</Button>
-<<<<<<< HEAD
-                <ProviderList />
-
-=======
->>>>>>> ebe39658
             </main>
         </>
     )
