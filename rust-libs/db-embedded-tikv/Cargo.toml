--- conflicted
+++ resolved
@@ -5,12 +5,8 @@
 
 [dependencies]
 mailbox_processor = { path = "../mailbox_processor" }
-<<<<<<< HEAD
-mu-common = { path = "../common" }
-=======
 mu-common = { path = "../common"}
 mu-db = { path = "../db"}
->>>>>>> 0835644a
 tokio = { version = "1", features = ["fs", "io-util"] }
 serde = { version = "1", features = ["derive"] }
 anyhow = "1.0"
