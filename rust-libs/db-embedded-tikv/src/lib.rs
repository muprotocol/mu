--- conflicted
+++ resolved
@@ -2,17 +2,6 @@
 //! due to the embedded resources. We moved it to a separate crate to improve
 //! type check times when developing the DB module.
 
-<<<<<<< HEAD
-use std::{
-    env,
-    net::{IpAddr, Ipv4Addr},
-    os::unix::prelude::PermissionsExt,
-    path::PathBuf,
-    process::{self, Stdio},
-};
-
-=======
->>>>>>> 28c16ba0
 use anyhow::{bail, Context, Result};
 use async_trait::async_trait;
 use dyn_clonable::clonable;
@@ -30,7 +19,7 @@
     net::{IpAddr, Ipv4Addr},
     os::unix::prelude::PermissionsExt,
     path::PathBuf,
-    process,
+    process::{self, Stdio},
 };
 use tokio::{fs::File, io::AsyncWriteExt};
 
@@ -82,9 +71,6 @@
     Ok(temp_address)
 }
 
-// TODO: support hostname (also in gossip as well)
-/// # IpAndPort
-
 #[derive(Deserialize, Clone)]
 pub struct TcpPortAddress {
     pub address: IpOrHostname,
@@ -121,17 +107,10 @@
 
 #[derive(Deserialize, Clone)]
 pub struct PdConfig {
-<<<<<<< HEAD
     pub data_dir: PathBuf,
-    pub peer_url: IpAndPort,
-    pub client_url: IpAndPort,
-    pub log_file: Option<PathBuf>,
-=======
-    pub data_dir: String,
     pub peer_url: TcpPortAddress,
     pub client_url: TcpPortAddress,
-    pub log_file: Option<String>,
->>>>>>> 28c16ba0
+    pub log_file: Option<PathBuf>,
 }
 
 fn unspecified_to_localhost(x: &TcpPortAddress) -> TcpPortAddress {
@@ -156,15 +135,9 @@
 
 #[derive(Deserialize, Clone)]
 pub struct TikvConfig {
-<<<<<<< HEAD
-    pub cluster_url: IpAndPort,
+    pub cluster_url: TcpPortAddress,
     pub data_dir: PathBuf,
     pub log_file: Option<PathBuf>,
-=======
-    pub cluster_url: TcpPortAddress,
-    pub data_dir: String,
-    pub log_file: Option<String>,
->>>>>>> 28c16ba0
 }
 
 impl TikvConfig {
@@ -190,14 +163,6 @@
     pub tikv_args: Vec<String>,
 }
 
-<<<<<<< HEAD
-=======
-pub struct NodeAddress {
-    pub address: IpOrHostname,
-    pub port: u16,
-}
-
->>>>>>> 28c16ba0
 pub struct RemoteNode {
     pub address: IpOrHostname,
     pub gossip_port: u16,
@@ -206,7 +171,7 @@
 
 enum Node<'a> {
     Known(&'a RemoteNode),
-    Address(&'a IpAndPort),
+    Address(&'a TcpPortAddress),
 }
 
 fn generate_pd_name(node: Node<'_>) -> String {
@@ -218,7 +183,7 @@
 }
 
 fn generate_arguments(
-    node_address: IpAndPort,
+    node_address: TcpPortAddress,
     known_node_config: Vec<RemoteNode>,
     config: TikvRunnerConfig,
 ) -> TikvRunnerArgs {
@@ -324,7 +289,7 @@
 }
 
 pub async fn start(
-    node_address: IpAndPort,
+    node_address: TcpPortAddress,
     known_node_config: Vec<RemoteNode>,
     config: TikvRunnerConfig,
 ) -> Result<Box<dyn TikvRunner>> {
@@ -423,13 +388,8 @@
     #[tokio::test]
     async fn generate_arguments_pd_args_and_tikv_args() {
         let local_host: IpAddr = "127.0.0.1".parse().unwrap();
-<<<<<<< HEAD
-        let node_address = IpAndPort {
-            address: local_host,
-=======
-        let node_address = NodeAddress {
+        let node_address = TcpPortAddress {
             address: IpOrHostname::Ip(local_host),
->>>>>>> 28c16ba0
             port: 2800,
         };
         let known_node_conf = vec![
