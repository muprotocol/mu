--- conflicted
+++ resolved
@@ -28,12 +28,8 @@
     },
     outgoing_message::{LogLevel, OutgoingMessage},
 };
-<<<<<<< HEAD
 use tokio::io::BufWriter;
 use wasmer::{CompilerConfig, Module, RuntimeError, Store};
-=======
-use wasmer::{CompilerConfig, Module, Store};
->>>>>>> 9820f710
 use wasmer_compiler_llvm::LLVM;
 use wasmer_middlewares::{metering::MeteringPoints, Metering};
 
@@ -468,7 +464,6 @@
                                     .map(into_cas_incoming_msg)
                             })?
                         }
-<<<<<<< HEAD
                         OutgoingMessage::StoragePut(req) => {
                             self.storage_request(|client, stack_id| async move {
                                 client
@@ -531,14 +526,10 @@
                                     })
                             })?
                         }
-=======
 
                         OutgoingMessage::HttpRequest(req) => self.send_http_request(req)?,
->>>>>>> 9820f710
-                    }
                 }
             }
-        }
     }
 
     fn db_request<'a, A, B>(&mut self, f: A) -> Result<(), (Error, Usage)>
