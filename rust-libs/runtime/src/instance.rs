--- conflicted
+++ resolved
@@ -1,4 +1,8 @@
-<<<<<<< HEAD
+mod database;
+mod http_client;
+pub(crate) mod utils;
+
+use std::{borrow::Cow, collections::HashMap, future::Future};
 use std::{
     borrow::{BorrowMut, Cow},
     collections::HashMap,
@@ -6,13 +10,6 @@
     ops::Deref,
     sync::Arc,
 };
-=======
-mod database;
-mod http_client;
-pub(crate) mod utils;
->>>>>>> 0835644a
-
-use std::{borrow::Cow, collections::HashMap, future::Future};
 
 use crate::{
     error::{Error, FunctionRuntimeError, Result},
@@ -22,16 +19,13 @@
     Usage,
 };
 
-<<<<<<< HEAD
 use anyhow::anyhow;
 use log::{error, log, trace, Level};
 use mu_db::{error::Result as MudbResult, DbClient, DbManager, Key as MudbKey, Scan as MudbScan};
+use mu_db::{DbClient, DbManager};
+use mu_stack::StackID;
 use mu_stack::{AssemblyID, StackID};
 use mu_storage::{StorageClient, StorageManager};
-=======
-use mu_db::{DbClient, DbManager};
-use mu_stack::StackID;
->>>>>>> 0835644a
 use musdk_common::{
     incoming_message::{
         self,
@@ -41,22 +35,14 @@
     },
     outgoing_message::{LogLevel, OutgoingMessage},
 };
-<<<<<<< HEAD
+
+use anyhow::anyhow;
+use log::{error, log, trace, Level};
 use tokio::io::BufWriter;
 use wasmer::{CompilerConfig, Module, Store};
+use wasmer::{Module, Store};
 use wasmer_compiler_llvm::LLVM;
 use wasmer_middlewares::{metering::MeteringPoints, Metering};
-
-const FUNCTION_LOG_TARGET: &str = "mu_function";
-
-pub fn create_store(memory_limit: byte_unit::Byte) -> Result<Store, Error> {
-    let mut compiler_config = LLVM::default();
-=======
->>>>>>> 0835644a
-
-use anyhow::anyhow;
-use log::{error, log, trace, Level};
-use wasmer::{Module, Store};
 
 const FUNCTION_LOG_TARGET: &str = "mu_function";
 
@@ -74,15 +60,12 @@
     db_manager: Box<dyn DbManager>,
     storage_manager: Box<dyn StorageManager>,
     db_client: Option<Box<dyn DbClient>>,
-<<<<<<< HEAD
+    http_client: Option<reqwest::blocking::Client>,
     storage_client: Option<Box<dyn StorageClient>>,
-=======
-    http_client: Option<reqwest::blocking::Client>,
 
     // Usage calculation
     database_write_count: u64,
     database_read_count: u64,
->>>>>>> 0835644a
 }
 
 impl Instance {
@@ -96,15 +79,7 @@
         giga_instructions_limit: Option<u32>,
         include_logs: bool,
         db_manager: Box<dyn DbManager>,
-<<<<<<< HEAD
         storage_manager: Box<dyn StorageManager>,
-    ) -> Self {
-        let state = Loaded {
-            store,
-            envs,
-            module,
-        };
-=======
     ) -> Result<Self> {
         trace!("starting instance {}", id);
 
@@ -113,7 +88,6 @@
         Ok(Instance {
             id,
             handle,
->>>>>>> 0835644a
 
             memory_limit,
             include_logs,
@@ -121,37 +95,11 @@
             db_manager,
             storage_manager,
             db_client: None,
-<<<<<<< HEAD
             storage_client: None,
-        }
-    }
-
-    pub fn start(self) -> Result<Instance<Running>, Error> {
-        trace!(
-            "starting instance {} of function {}",
-            self.id.instance_id,
-            self.id.function_id
-        );
-=======
             http_client: None,
->>>>>>> 0835644a
 
             database_write_count: 0,
             database_read_count: 0,
-<<<<<<< HEAD
-            http_client: None,
-        };
-        Ok(Instance {
-            id: self.id,
-            state,
-            memory_limit: self.memory_limit,
-            include_logs: self.include_logs,
-            db_manager: self.db_manager,
-            storage_manager: self.storage_manager,
-            db_client: None,
-            storage_client: None,
-=======
->>>>>>> 0835644a
         })
     }
 
@@ -313,151 +261,7 @@
                         | OutgoingMessage::BatchScan(_)
                         | OutgoingMessage::BatchScanKeys(_)
                         | OutgoingMessage::CompareAndSwap(_) => self.handle_db_request(message)?,
-                    }
-                }
-            }
-        }
-    }
-
-    fn handle_db_request(&mut self, request: OutgoingMessage) -> ResultWithUsage<()> {
-        use database::*;
-        let result = match request {
-            OutgoingMessage::Put(req) => {
-                self.execute_db_request(|db_client, stack_id| async move {
-                    let key = make_mudb_key(stack_id, req.table, req.key)?;
-                    db_client
-                        .put(key, req.value.into_owned(), req.is_atomic)
-                        .await
-                        .map(into_empty_incoming_msg)
-                })
-            }
-
-            OutgoingMessage::Get(req) => {
-                self.execute_db_request(|db_client, stack_id| async move {
-                    let key = make_mudb_key(stack_id, req.table, req.key)?;
-                    db_client
-                        .get(key)
-                        .await
-                        .map(into_single_or_empty_incoming_msg)
-                })
-            }
-
-            OutgoingMessage::Delete(req) => {
-                self.execute_db_request(|db_client, stack_id| async move {
-                    let key = make_mudb_key(stack_id, req.table, req.key)?;
-                    db_client
-                        .delete(key, req.is_atomic)
-                        .await
-                        .map(into_empty_incoming_msg)
-                })
-            }
-
-            OutgoingMessage::DeleteByPrefix(req) => {
-                self.execute_db_request(|db_client, stack_id| async move {
-                    let table_name = req.table.into_owned().try_into()?;
-                    let key_prefix = req.key_prefix.into_owned();
-                    db_client
-                        .delete_by_prefix(stack_id, table_name, key_prefix)
-                        .await
-                        .map(into_empty_incoming_msg)
-                })
-            }
-
-            OutgoingMessage::Scan(req) => {
-                self.execute_db_request(|db_client, stack_id| async move {
-                    let db_key = make_mudb_scan(stack_id, req.table, req.key_prefix)?;
-                    db_client
-                        .scan(db_key, req.limit)
-                        .await
-                        .map(into_kv_pairs_incoming_msg)
-                })
-            }
-
-            OutgoingMessage::ScanKeys(req) => {
-                self.execute_db_request(|db_client, stack_id| async move {
-                    let mudb_scan = make_mudb_scan(stack_id, req.table, req.key_prefix)?;
-                    let mudb_keys_to_inner_keys =
-                        |k: Vec<mu_db::Key>| k.into_iter().map(|k| k.inner_key);
-                    db_client
-                        .scan_keys(mudb_scan, req.limit)
-                        .await
-                        .map(mudb_keys_to_inner_keys)
-                        .map(into_list_incoming_msg)
-                })
-            }
-
-            OutgoingMessage::BatchPut(req) => {
-                self.execute_db_request(|db_client, stack_id| async move {
-                    let into_mudb_kv_pair = |x: (_, _, Cow<[u8]>)| {
-                        let table = x.0;
-                        let key = x.1;
-                        let value = x.2;
-                        make_mudb_key(stack_id, table, key)
-                            .map(|mudb_key| (mudb_key, value.into_owned()))
-                    };
-                    let mudb_kv_pairs = req
-                        .table_key_value_triples
-                        .into_iter()
-                        .map(into_mudb_kv_pair)
-                        .collect::<mu_db::error::Result<_>>()?;
-                    db_client
-                        .batch_put(mudb_kv_pairs, req.is_atomic)
-                        .await
-                        .map(into_empty_incoming_msg)
-                })
-            }
-
-            OutgoingMessage::BatchGet(req) => {
-                self.execute_db_request(|db_client, stack_id| async move {
-                    let keys = make_mudb_keys(stack_id, req.table_key_tuples)?;
-                    db_client
-                        .batch_get(keys)
-                        .await
-                        .map(into_tkv_triples_incoming_msg)
-                })
-            }
-
-            OutgoingMessage::BatchDelete(req) => {
-                self.execute_db_request(|db_client, stack_id| async move {
-                    let keys = make_mudb_keys(stack_id, req.table_key_tuples)?;
-                    db_client
-                        .batch_delete(keys)
-                        .await
-                        .map(into_empty_incoming_msg)
-                })
-            }
-
-            OutgoingMessage::BatchScan(req) => {
-                self.execute_db_request(|db_client, stack_id| async move {
-                    let scans = make_mudb_scans(stack_id, req.table_key_prefix_tuples)?;
-                    db_client
-                        .batch_scan(scans, req.each_limit)
-                        .await
-                        .map(into_tkv_triples_incoming_msg)
-                })
-            }
-
-            OutgoingMessage::BatchScanKeys(req) => {
-                self.execute_db_request(|db_client, stack_id| async move {
-                    let scans = make_mudb_scans(stack_id, req.table_key_prefix_tuples)?;
-                    db_client
-                        .batch_scan_keys(scans, req.each_limit)
-                        .await
-                        .map(into_tk_pairs_incoming_msg)
-                })
-            }
-
-<<<<<<< HEAD
-                        OutgoingMessage::CompareAndSwap(req) => {
-                            self.db_request(|db_client, stack_id| async move {
-                                let key = make_mudb_key(stack_id, req.table, req.key)?;
-                                let prev_value = req.previous_value.map(|x| x.into_owned());
-                                db_client
-                                    .compare_and_swap(key, prev_value, req.new_value.into_owned())
-                                    .await
-                                    .map(into_cas_incoming_msg)
-                            })?
-                        }
+
                         OutgoingMessage::StoragePut(req) => {
                             self.storage_request(|client, stack_id| async move {
                                 client
@@ -514,7 +318,140 @@
                                     })
                             })?
                         }
-=======
+                    }
+                }
+            }
+        }
+    }
+
+    fn handle_db_request(&mut self, request: OutgoingMessage) -> ResultWithUsage<()> {
+        use database::*;
+        let result = match request {
+            OutgoingMessage::Put(req) => {
+                self.execute_db_request(|db_client, stack_id| async move {
+                    let key = make_mudb_key(stack_id, req.table, req.key)?;
+                    db_client
+                        .put(key, req.value.into_owned(), req.is_atomic)
+                        .await
+                        .map(into_empty_incoming_msg)
+                })
+            }
+
+            OutgoingMessage::Get(req) => {
+                self.execute_db_request(|db_client, stack_id| async move {
+                    let key = make_mudb_key(stack_id, req.table, req.key)?;
+                    db_client
+                        .get(key)
+                        .await
+                        .map(into_single_or_empty_incoming_msg)
+                })
+            }
+
+            OutgoingMessage::Delete(req) => {
+                self.execute_db_request(|db_client, stack_id| async move {
+                    let key = make_mudb_key(stack_id, req.table, req.key)?;
+                    db_client
+                        .delete(key, req.is_atomic)
+                        .await
+                        .map(into_empty_incoming_msg)
+                })
+            }
+
+            OutgoingMessage::DeleteByPrefix(req) => {
+                self.execute_db_request(|db_client, stack_id| async move {
+                    let table_name = req.table.into_owned().try_into()?;
+                    let key_prefix = req.key_prefix.into_owned();
+                    db_client
+                        .delete_by_prefix(stack_id, table_name, key_prefix)
+                        .await
+                        .map(into_empty_incoming_msg)
+                })
+            }
+
+            OutgoingMessage::Scan(req) => {
+                self.execute_db_request(|db_client, stack_id| async move {
+                    let db_key = make_mudb_scan(stack_id, req.table, req.key_prefix)?;
+                    db_client
+                        .scan(db_key, req.limit)
+                        .await
+                        .map(into_kv_pairs_incoming_msg)
+                })
+            }
+
+            OutgoingMessage::ScanKeys(req) => {
+                self.execute_db_request(|db_client, stack_id| async move {
+                    let mudb_scan = make_mudb_scan(stack_id, req.table, req.key_prefix)?;
+                    let mudb_keys_to_inner_keys =
+                        |k: Vec<mu_db::Key>| k.into_iter().map(|k| k.inner_key);
+                    db_client
+                        .scan_keys(mudb_scan, req.limit)
+                        .await
+                        .map(mudb_keys_to_inner_keys)
+                        .map(into_list_incoming_msg)
+                })
+            }
+
+            OutgoingMessage::BatchPut(req) => {
+                self.execute_db_request(|db_client, stack_id| async move {
+                    let into_mudb_kv_pair = |x: (_, _, Cow<[u8]>)| {
+                        let table = x.0;
+                        let key = x.1;
+                        let value = x.2;
+                        make_mudb_key(stack_id, table, key)
+                            .map(|mudb_key| (mudb_key, value.into_owned()))
+                    };
+                    let mudb_kv_pairs = req
+                        .table_key_value_triples
+                        .into_iter()
+                        .map(into_mudb_kv_pair)
+                        .collect::<mu_db::error::Result<_>>()?;
+                    db_client
+                        .batch_put(mudb_kv_pairs, req.is_atomic)
+                        .await
+                        .map(into_empty_incoming_msg)
+                })
+            }
+
+            OutgoingMessage::BatchGet(req) => {
+                self.execute_db_request(|db_client, stack_id| async move {
+                    let keys = make_mudb_keys(stack_id, req.table_key_tuples)?;
+                    db_client
+                        .batch_get(keys)
+                        .await
+                        .map(into_tkv_triples_incoming_msg)
+                })
+            }
+
+            OutgoingMessage::BatchDelete(req) => {
+                self.execute_db_request(|db_client, stack_id| async move {
+                    let keys = make_mudb_keys(stack_id, req.table_key_tuples)?;
+                    db_client
+                        .batch_delete(keys)
+                        .await
+                        .map(into_empty_incoming_msg)
+                })
+            }
+
+            OutgoingMessage::BatchScan(req) => {
+                self.execute_db_request(|db_client, stack_id| async move {
+                    let scans = make_mudb_scans(stack_id, req.table_key_prefix_tuples)?;
+                    db_client
+                        .batch_scan(scans, req.each_limit)
+                        .await
+                        .map(into_tkv_triples_incoming_msg)
+                })
+            }
+
+            OutgoingMessage::BatchScanKeys(req) => {
+                self.execute_db_request(|db_client, stack_id| async move {
+                    let scans = make_mudb_scans(stack_id, req.table_key_prefix_tuples)?;
+                    db_client
+                        .batch_scan_keys(scans, req.each_limit)
+                        .await
+                        .map(into_tk_pairs_incoming_msg)
+                })
+            }
+
             OutgoingMessage::TableList(req) => {
                 self.execute_db_request(|db_client, stack_id| async move {
                     let table_name_prefix = Some(req.table_prefix.into_owned().try_into()?);
@@ -524,7 +461,6 @@
                         .map(into_list_incoming_msg)
                 })
             }
->>>>>>> 0835644a
 
             OutgoingMessage::CompareAndSwap(req) => {
                 self.execute_db_request(|db_client, stack_id| async move {
@@ -610,8 +546,6 @@
 
         Ok(())
     }
-<<<<<<< HEAD
-
     fn storage_request<'a, A, B>(&mut self, f: A) -> Result<(), (Error, Usage)>
     where
         A: FnOnce(Box<dyn StorageClient>, StackID) -> B,
@@ -644,216 +578,4 @@
             .map_err(|e| (e, Usage::default()))
         })
     }
-}
-
-fn make_mudb_key(
-    stack_id: StackID,
-    cow_table: Cow<'_, [u8]>,
-    cow_key: Cow<'_, [u8]>,
-) -> MudbResult<MudbKey> {
-    Ok(MudbKey {
-        stack_id,
-        table_name: cow_table.into_owned().try_into()?,
-        inner_key: cow_key.into_owned(),
-    })
-}
-
-fn make_mudb_scan(
-    stack_id: StackID,
-    cow_table: Cow<'_, [u8]>,
-    cow_key_prefix: Cow<'_, [u8]>,
-) -> MudbResult<MudbScan> {
-    Ok(MudbScan::ByInnerKeyPrefix(
-        stack_id,
-        cow_table.into_owned().try_into()?,
-        cow_key_prefix.into_owned(),
-    ))
-}
-
-type TableKeyPairs<'a> = Vec<(Cow<'a, [u8]>, Cow<'a, [u8]>)>;
-
-fn make_mudb_keys(stack_id: StackID, table_key_list: TableKeyPairs) -> MudbResult<Vec<MudbKey>> {
-    table_key_list
-        .into_iter()
-        .map(|(table, key)| make_mudb_key(stack_id, table, key))
-        .collect::<MudbResult<_>>()
-}
-
-fn make_mudb_scans(stack_id: StackID, table_key_list: TableKeyPairs) -> MudbResult<Vec<MudbScan>> {
-    table_key_list
-        .into_iter()
-        .map(|(table, key)| make_mudb_scan(stack_id, table, key))
-        .collect::<MudbResult<_>>()
-}
-
-fn into_single_or_empty_incoming_msg<'a>(x: Option<Vec<u8>>) -> IncomingMessage<'a> {
-    match x {
-        Some(xp) => IncomingMessage::SingleResult(SingleResult {
-            item: Cow::Owned(xp),
-        }),
-        None => IncomingMessage::EmptyResult(EmptyResult),
-    }
-}
-
-fn into_empty_incoming_msg<'a>(_: ()) -> IncomingMessage<'a> {
-    IncomingMessage::EmptyResult(EmptyResult)
-}
-
-fn into_kv_pairs_incoming_msg<'a>(x: Vec<(MudbKey, Vec<u8>)>) -> IncomingMessage<'a> {
-    IncomingMessage::KeyValueListResult(KeyValueListResult {
-        list: x
-            .into_iter()
-            .map(|(k, v)| KeyValue {
-                key: Cow::Owned(k.inner_key),
-                value: Cow::Owned(v),
-            })
-            .collect(),
-    })
-}
-
-fn into_tk_pairs_incoming_msg<'a>(x: Vec<MudbKey>) -> IncomingMessage<'a> {
-    IncomingMessage::TableKeyListResult(TableKeyListResult {
-        list: x
-            .into_iter()
-            .map(|k| TableKey {
-                table: Cow::Owned(k.table_name.into()),
-                key: Cow::Owned(k.inner_key),
-            })
-            .collect(),
-    })
-}
-
-fn into_tkv_triples_incoming_msg<'a>(x: Vec<(MudbKey, Vec<u8>)>) -> IncomingMessage<'a> {
-    IncomingMessage::TableKeyValueListResult(TableKeyValueListResult {
-        list: x
-            .into_iter()
-            .map(|(k, v)| TableKeyValue {
-                table: Cow::Owned(k.table_name.into()),
-                key: Cow::Owned(k.inner_key),
-                value: Cow::Owned(v),
-            })
-            .collect(),
-    })
-}
-
-fn into_list_incoming_msg<'a, I, T>(x: I) -> IncomingMessage<'a>
-where
-    I: IntoIterator<Item = T>,
-    Vec<u8>: From<T>,
-{
-    IncomingMessage::ListResult(ListResult {
-        list: x.into_iter().map(Vec::<u8>::from).map(Cow::Owned).collect(),
-    })
-}
-
-fn into_cas_incoming_msg<'a>(x: (Option<Vec<u8>>, bool)) -> IncomingMessage<'a> {
-    IncomingMessage::CasResult(CasResult {
-        previous_value: x.0.map(Cow::Owned),
-        is_swapped: x.1,
-    })
-}
-
-#[derive(Copy, Clone)]
-enum IOState {
-    Idle,
-    Processing,
-    InRuntimeCall,
-    // Closed,
-}
-
-mod utils {
-    use std::{borrow::Cow, error::Error};
-
-    use log::error;
-    use musdk_common::http_client::{self, *};
-    use reqwest::Method;
-
-    pub fn http_method_to_reqwest_method(method: HttpMethod) -> reqwest::Method {
-        match method {
-            HttpMethod::Get => Method::GET,
-            HttpMethod::Head => Method::HEAD,
-            HttpMethod::Post => Method::POST,
-            HttpMethod::Put => Method::PUT,
-            HttpMethod::Patch => Method::PATCH,
-            HttpMethod::Delete => Method::DELETE,
-            HttpMethod::Options => Method::OPTIONS,
-        }
-    }
-
-    pub fn version_to_reqwest_version(version: Version) -> reqwest::Version {
-        match version {
-            Version::HTTP_09 => reqwest::Version::HTTP_09,
-            Version::HTTP_10 => reqwest::Version::HTTP_10,
-            Version::HTTP_11 => reqwest::Version::HTTP_11,
-            Version::HTTP_2 => reqwest::Version::HTTP_2,
-            Version::HTTP_3 => reqwest::Version::HTTP_3,
-        }
-    }
-
-    fn error_reason(error: reqwest::Error) -> String {
-        error
-            .source()
-            .map(ToString::to_string)
-            .unwrap_or_else(|| "".to_string())
-    }
-
-    pub fn reqwest_error_to_http_error(error: reqwest::Error) -> http_client::Error {
-        if error.is_builder() {
-            http_client::Error::Builder(error_reason(error))
-        } else if error.is_request() {
-            http_client::Error::Request(error_reason(error))
-        } else if error.is_redirect() {
-            http_client::Error::Redirect(error_reason(error))
-        } else if error.is_status() {
-            // Note: this should not happen and we safely map unknown statuses to 200
-            let status = Status::from_code(error.status().map(|s| s.as_u16()).unwrap_or(200))
-                .unwrap_or_default();
-            http_client::Error::Status(status)
-        } else if error.is_body() {
-            http_client::Error::Body(error_reason(error))
-        } else if error.is_decode() {
-            http_client::Error::Decode(error_reason(error))
-        } else {
-            http_client::Error::Upgrade(error_reason(error))
-        }
-    }
-
-    pub fn reqwest_response_to_http_response<'a>(
-        response: reqwest::Result<reqwest::blocking::Response>,
-    ) -> Result<Response<'a>, http_client::Error> {
-        let response = response.map_err(reqwest_error_to_http_error)?;
-
-        let status = Status::from_code(response.status().as_u16()).unwrap_or_default();
-
-        let headers = response
-            .headers()
-            .clone() //TODO: Maybe not?
-            .into_iter()
-            .map(|(name, value)| -> Result<Header, http_client::Error> {
-                let Some(name) = name else {return Err(http_client::Error::Decode("invalid header with empty name".to_string()))};
-
-                let value = value.to_str().map_err(|e| {
-                    error!("invalid header value in http response: {e:?}");
-                    http_client::Error::Decode("invalid header value".to_string())
-                })?;
-
-                Ok(Header {
-                    name: Cow::Owned(name.as_str().to_string()),
-                    value: Cow::Owned(value.to_string()),
-                })
-            })
-            .collect::<Result<Vec<Header>, _>>()?;
-
-        let body = response
-            .bytes()
-            .map_err(reqwest_error_to_http_error)?
-            .to_vec();
-
-        Ok(Response::builder()
-            .status(status)
-            .headers(headers)
-            .body_from_vec(body))
-    }
-=======
->>>>>>> 0835644a
 }