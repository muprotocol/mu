--- conflicted
+++ resolved
@@ -15,11 +15,6 @@
 use async_trait::async_trait;
 use dyn_clonable::clonable;
 use log::*;
-<<<<<<< HEAD
-=======
-use mu_db::DbManager;
-use providers::AssemblyProvider;
->>>>>>> 13da58df
 use tokio::sync::mpsc;
 use wasmer::{Module, Store};
 use wasmer_cache::{Cache, FileSystemCache};
@@ -31,6 +26,7 @@
 use musdk_common::{Header, Request, Response};
 
 use instance::create_store;
+use providers::AssemblyProvider;
 
 pub use error::{Error, FunctionLoadingError, FunctionRuntimeError, Result};
 pub use instance::{Instance, Loaded, Running};
@@ -43,7 +39,7 @@
         &self,
         function_id: FunctionID,
         request: Request<'a>,
-    ) -> Result<Response<'static>, Error>;
+    ) -> Result<Response<'static>>;
 
     async fn stop(&self) -> Result<()>;
 
@@ -167,21 +163,19 @@
                     warn!("cached module is corrupted: {}", e);
 
                     let definition = self.assembly_provider.get(assembly_id).ok_or_else(|| {
-                        Error::FunctionLoadingError(Box::new(
-                            FunctionLoadingError::AssemblyNotFound(assembly_id.clone()),
+                        Error::FunctionLoadingError(FunctionLoadingError::AssemblyNotFound(
+                            assembly_id.clone(),
                         ))
                     })?;
 
                     let module = Module::new(&store, definition.source.clone()).map_err(|e| {
-                        Error::FunctionLoadingError(Box::new(
-                            FunctionLoadingError::CompileWasmModule(e),
-                        ))
+                        Error::FunctionLoadingError(FunctionLoadingError::CompileWasmModule(e))
                     })?;
 
                     self.cache.store(*hash, &module).map_err(|e| {
-                        Error::FunctionLoadingError(Box::new(
+                        Error::FunctionLoadingError(
                             FunctionLoadingError::SerializeCachedWasmModule(e),
-                        ))
+                        )
                     })?;
 
                     Ok((store, module))
@@ -191,9 +185,9 @@
             let assembly_definition = match self.assembly_provider.get(assembly_id) {
                 Some(d) => d,
                 None => {
-                    return Err(Error::FunctionLoadingError(Box::new(
+                    return Err(Error::FunctionLoadingError(
                         FunctionLoadingError::AssemblyNotFound(assembly_id.clone()),
-                    )));
+                    ));
                 }
             };
 
@@ -221,9 +215,9 @@
                 Ok((store, module))
             } else {
                 error!("can not build wasm module for function: {}", assembly_id);
-                Err(Error::FunctionLoadingError(Box::new(
+                Err(Error::FunctionLoadingError(
                     FunctionLoadingError::InvalidAssembly(assembly_id.clone()),
-                )))
+                ))
             }
         }
     }
@@ -234,9 +228,9 @@
             .assembly_provider
             .get(&assembly_id)
             .ok_or_else(|| {
-                Error::FunctionLoadingError(Box::new(FunctionLoadingError::AssemblyNotFound(
+                Error::FunctionLoadingError(FunctionLoadingError::AssemblyNotFound(
                     assembly_id.clone(),
-                )))
+                ))
             })?
             .to_owned();
 
@@ -305,7 +299,7 @@
         Ok(response.response)
     }
 
-    async fn stop(&self) -> Result<(), Error> {
+    async fn stop(&self) -> Result<()> {
         self.mailbox
             .post(MailboxMessage::Shutdown)
             .await
@@ -314,28 +308,28 @@
         Ok(())
     }
 
-    async fn add_functions(&self, functions: Vec<AssemblyDefinition>) -> Result<(), Error> {
+    async fn add_functions(&self, functions: Vec<AssemblyDefinition>) -> Result<()> {
         self.mailbox
             .post(MailboxMessage::AddFunctions(functions))
             .await
             .map_err(|e| Error::Internal(e.into()))
     }
 
-    async fn remove_functions(&self, stack_id: StackID, names: Vec<String>) -> Result<(), Error> {
+    async fn remove_functions(&self, stack_id: StackID, names: Vec<String>) -> Result<()> {
         self.mailbox
             .post(MailboxMessage::RemoveFunctions(stack_id, names))
             .await
             .map_err(|e| Error::Internal(e.into()))
     }
 
-    async fn remove_all_functions(&self, stack_id: StackID) -> Result<(), Error> {
+    async fn remove_all_functions(&self, stack_id: StackID) -> Result<()> {
         self.mailbox
             .post(MailboxMessage::RemoveAllFunctions(stack_id))
             .await
             .map_err(|e| Error::Internal(e.into()))
     }
 
-    async fn get_function_names(&self, stack_id: StackID) -> Result<Vec<String>, Error> {
+    async fn get_function_names(&self, stack_id: StackID) -> Result<Vec<String>> {
         self.mailbox
             .post_and_reply(|r| MailboxMessage::GetFunctionNames(stack_id, r))
             .await
@@ -359,43 +353,10 @@
 ) -> RuntimeState {
     match msg {
         MailboxMessage::InvokeFunction(req) => {
-<<<<<<< HEAD
-            match state.instantiate_function(req.assembly_id.clone()).await {
-                Ok(instance) => {
-                    tokio::spawn(async move {
-                        match instance.start() {
-                            Err(e) => req.reply.reply(Err(e)),
-                            Ok(i) => {
-                                let result = i
-                                    .run_request(req.request)
-                                    .await
-                                    .map(|(resp, usages)| {
-                                        notification_channel.send(Notification::ReportUsage(
-                                            req.assembly_id.stack_id,
-                                            usages,
-                                        ));
-                                        resp
-                                    })
-                                    .map_err(|(error, usages)| {
-                                        notification_channel.send(Notification::ReportUsage(
-                                            req.assembly_id.stack_id,
-                                            usages,
-                                        ));
-                                        error
-                                    });
-
-                                req.reply.reply(result);
-                            }
-                        }
-                    });
-                }
-                Err(f) => req.reply.reply(Err(f)),
-=======
             if state.is_shut_down {
                 req.reply.reply(Err(Error::RuntimeIsShutDown));
             } else {
                 execute_function(&mut state, req).await;
->>>>>>> 13da58df
             }
         }
 
@@ -474,6 +435,6 @@
                 }
             });
         }
-        Err(f) => req.reply.reply(Err(Error::Internal(f))),
+        Err(f) => req.reply.reply(Err(f)),
     }
 }