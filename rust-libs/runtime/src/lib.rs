pub mod error;
pub mod function;
pub mod instance;
pub mod memory;
mod pipe;
pub mod providers;
mod types;

use std::{
    borrow::Cow,
    collections::HashMap,
    ops::{Add, AddAssign},
};

use anyhow::anyhow;
use async_trait::async_trait;
use dyn_clonable::clonable;
use log::*;
use tokio::sync::mpsc;
use wasmer::{Module, Store};
use wasmer_cache::{Cache, FileSystemCache};

use mailbox_processor::{callback::CallbackMailboxProcessor, NotificationChannel, ReplyChannel};
use mu_common::id::IdExt;
use mu_db::DbManager;
use mu_stack::{AssemblyID, FunctionID, StackID};
use mu_storage::StorageManager;
use musdk_common::{Header, Request, Response};

use instance::{utils::create_store, Instance};
use providers::AssemblyProvider;

pub use error::{Error, FunctionLoadingError, FunctionRuntimeError, Result};
pub use types::{AssemblyDefinition, InvokeFunctionRequest, RuntimeConfig};

#[async_trait]
#[clonable]
pub trait Runtime: Clone + Send + Sync {
    async fn invoke_function<'a>(
        &self,
        function_id: FunctionID,
        request: Request<'a>,
    ) -> Result<Response<'static>>;

    async fn stop(&self) -> Result<()>;

    async fn add_functions(&self, functions: Vec<AssemblyDefinition>) -> Result<()>;
    async fn remove_functions(&self, stack_id: StackID, names: Vec<String>) -> Result<()>;
    async fn remove_all_functions(&self, stack_id: StackID) -> Result<()>;
    async fn get_function_names(&self, stack_id: StackID) -> Result<Vec<String>>;
}

#[derive(Clone)]
pub enum Notification {
    ReportUsage(StackID, Usage),
}

#[derive(Default, Clone)]
pub struct Usage {
    pub db_weak_reads: u64,
    pub db_strong_reads: u64,
    pub db_weak_writes: u64,
    pub db_strong_writes: u64,
    pub function_instructions: u64,
    pub memory_megabytes: u64,
}

impl Add for Usage {
    type Output = Self;

    fn add(mut self, rhs: Self) -> Self::Output {
        self.db_weak_reads += rhs.db_weak_reads;
        self.db_weak_writes += rhs.db_weak_writes;
        self.db_strong_reads += rhs.db_strong_reads;
        self.db_strong_writes += rhs.db_strong_writes;
        self.function_instructions += rhs.function_instructions;
        self.memory_megabytes += rhs.memory_megabytes;
        self
    }
}

impl AddAssign for Usage {
    fn add_assign(&mut self, rhs: Self) {
        self.db_weak_reads += rhs.db_weak_reads;
        self.db_weak_writes += rhs.db_weak_writes;
        self.db_strong_reads += rhs.db_strong_reads;
        self.db_strong_writes += rhs.db_strong_writes;
        self.function_instructions += rhs.function_instructions;
        self.memory_megabytes += rhs.memory_megabytes;
    }
}

#[derive(Debug)]
enum MailboxMessage {
    InvokeFunction(InvokeFunctionRequest),
    Shutdown,

    AddFunctions(Vec<AssemblyDefinition>),
    RemoveFunctions(StackID, Vec<String>),
    RemoveAllFunctions(StackID),
    GetFunctionNames(StackID, ReplyChannel<Vec<String>>),
}

#[derive(Clone)]
struct RuntimeImpl {
    mailbox: CallbackMailboxProcessor<MailboxMessage>,
}

struct CacheHashAndMemoryLimit {
    hash: wasmer_cache::Hash,
    memory_limit: byte_unit::Byte,
}

struct RuntimeState {
    config: RuntimeConfig,
    assembly_provider: AssemblyProvider,
    db_manager: Box<dyn DbManager>,
    storage_manager: Box<dyn StorageManager>,
    hashkey_dict: HashMap<AssemblyID, CacheHashAndMemoryLimit>,
    cache: FileSystemCache,
    next_instance_id: u64,
    notification_channel: NotificationChannel<Notification>,
    is_shut_down: bool,
}

impl RuntimeState {
    pub async fn new(
        db_manager: Box<dyn DbManager>,
        storage_manager: Box<dyn StorageManager>,
        config: RuntimeConfig,
    ) -> Result<(Self, mpsc::UnboundedReceiver<Notification>)> {
        let (tx, rx) = NotificationChannel::new();

        let hashkey_dict = HashMap::new();
        let mut cache = FileSystemCache::new(&config.cache_path).map_err(Error::CacheSetup)?;
        cache.set_cache_extension(Some("wasmu"));

        Ok((
            Self {
                config,
                assembly_provider: Default::default(),
                db_manager,
                storage_manager,
                hashkey_dict,
                cache,
                next_instance_id: 0,
                notification_channel: tx,
                is_shut_down: false,
            },
            rx,
        ))
    }

    fn load_module(&mut self, assembly_id: &AssemblyID) -> Result<(Store, Module)> {
        if self.hashkey_dict.contains_key(assembly_id) {
            let CacheHashAndMemoryLimit { hash, memory_limit } = self
                .hashkey_dict
                .get(assembly_id)
                .ok_or_else(|| Error::Internal(anyhow!("cache key can not be found")))?
                .to_owned();

            let store = create_store(*memory_limit, self.config.max_giga_instructions_per_call)?;

            match unsafe { self.cache.load(&store, *hash) } {
                Ok(module) => Ok((store, module)),
                Err(e) => {
                    warn!("cached module is corrupted: {}", e);

                    let definition = self.assembly_provider.get(assembly_id).ok_or_else(|| {
                        Error::FunctionLoadingError(FunctionLoadingError::AssemblyNotFound(
                            assembly_id.clone(),
                        ))
                    })?;

                    let module = Module::new(&store, definition.source.clone()).map_err(|e| {
                        Error::FunctionLoadingError(FunctionLoadingError::CompileWasmModule(e))
                    })?;

                    self.cache.store(*hash, &module).map_err(|e| {
                        Error::FunctionLoadingError(
                            FunctionLoadingError::SerializeCachedWasmModule(e),
                        )
                    })?;

                    Ok((store, module))
                }
            }
        } else {
            let assembly_definition = match self.assembly_provider.get(assembly_id) {
                Some(d) => d,
                None => {
                    return Err(Error::FunctionLoadingError(
                        FunctionLoadingError::AssemblyNotFound(assembly_id.clone()),
                    ));
                }
            };

            let mut hash_array = Vec::with_capacity(assembly_id.assembly_name.len() + 16); // Uuid is 16 bytes
            hash_array.extend_from_slice(assembly_id.stack_id.get_bytes()); //This is bad, should
                                                                            //use a method on
                                                                            //StackID
            hash_array.extend_from_slice(assembly_id.assembly_name.as_bytes());
            let hash = wasmer_cache::Hash::generate(&hash_array);

            self.hashkey_dict.insert(
                assembly_id.clone(),
                CacheHashAndMemoryLimit {
                    hash,
                    memory_limit: assembly_definition.memory_limit,
                },
            );

            let store = create_store(
                assembly_definition.memory_limit,
                self.config.max_giga_instructions_per_call,
            )?;

            if let Ok(module) = Module::from_binary(&store, &assembly_definition.source) {
                if let Err(e) = self.cache.store(hash, &module) {
                    error!("failed to cache module: {e}, function id: {}", assembly_id);
                }
                Ok((store, module))
            } else {
                error!("can not build wasm module for function: {}", assembly_id);
                Err(Error::FunctionLoadingError(
                    FunctionLoadingError::InvalidAssembly(assembly_id.clone()),
                ))
            }
        }
    }

    async fn start_function(&mut self, assembly_id: AssemblyID) -> Result<Instance> {
        trace!("instantiate function {}", assembly_id);
        let definition = self
            .assembly_provider
            .get(&assembly_id)
            .ok_or_else(|| {
                Error::FunctionLoadingError(FunctionLoadingError::AssemblyNotFound(
                    assembly_id.clone(),
                ))
            })?
            .to_owned();

        trace!("loading function {}", assembly_id);

        let (store, module) = self.load_module(&assembly_id)?;

        let instance_id = types::InstanceID {
            function_id: assembly_id,
            instance_id: self.next_instance_id.get_and_increment(),
        };

        Instance::start(
            instance_id,
            definition.envs,
            store,
            module,
            definition.memory_limit,
            self.config.max_giga_instructions_per_call,
            self.config.include_function_logs,
            self.db_manager.clone(),
<<<<<<< HEAD
            self.storage_manager.clone(),
        ))
=======
        )
>>>>>>> 0835644a
    }
}

#[async_trait]
impl Runtime for RuntimeImpl {
    async fn invoke_function<'a>(
        &self,
        function_id: FunctionID,
        request: Request<'a>,
    ) -> Result<Response<'static>> {
        // TODO: This is a rather ridiculous thing to do, but necessary
        // since we're sending the request to another thread. There has
        // to be a better way.
        let request = musdk_common::incoming_message::ExecuteFunction {
            function: Cow::Owned(function_id.function_name),
            request: Request {
                method: request.method,
                path_params: request
                    .path_params
                    .into_iter()
                    .map(|(k, v)| (Cow::Owned(k.into_owned()), Cow::Owned(v.into_owned())))
                    .collect(),
                query_params: request
                    .query_params
                    .into_iter()
                    .map(|(k, v)| (Cow::Owned(k.into_owned()), Cow::Owned(v.into_owned())))
                    .collect(),
                headers: request
                    .headers
                    .into_iter()
                    .map(|h| Header {
                        name: Cow::Owned(h.name.into_owned()),
                        value: Cow::Owned(h.value.into_owned()),
                    })
                    .collect(),
                body: Cow::Owned(request.body.into_owned()),
            },
        };

        let response = self
            .mailbox
            .post_and_reply(|r| {
                MailboxMessage::InvokeFunction(InvokeFunctionRequest {
                    assembly_id: function_id.assembly_id,
                    request,
                    reply: r,
                })
            })
            .await
            .map_err(|e| Error::Internal(e.into()))??;
        Ok(response.response)
    }

    async fn stop(&self) -> Result<()> {
        self.mailbox
            .post(MailboxMessage::Shutdown)
            .await
            .map_err(|e| Error::Internal(e.into()))?;
        self.mailbox.clone().stop().await;
        Ok(())
    }

    async fn add_functions(&self, functions: Vec<AssemblyDefinition>) -> Result<()> {
        self.mailbox
            .post(MailboxMessage::AddFunctions(functions))
            .await
            .map_err(|e| Error::Internal(e.into()))
    }

    async fn remove_functions(&self, stack_id: StackID, names: Vec<String>) -> Result<()> {
        self.mailbox
            .post(MailboxMessage::RemoveFunctions(stack_id, names))
            .await
            .map_err(|e| Error::Internal(e.into()))
    }

    async fn remove_all_functions(&self, stack_id: StackID) -> Result<()> {
        self.mailbox
            .post(MailboxMessage::RemoveAllFunctions(stack_id))
            .await
            .map_err(|e| Error::Internal(e.into()))
    }

    async fn get_function_names(&self, stack_id: StackID) -> Result<Vec<String>> {
        self.mailbox
            .post_and_reply(|r| MailboxMessage::GetFunctionNames(stack_id, r))
            .await
            .map_err(|e| Error::Internal(e.into()))
    }
}

pub async fn start(
    db_manager: Box<dyn DbManager>,
    storage_manager: Box<dyn StorageManager>,
    config: RuntimeConfig,
) -> Result<(Box<dyn Runtime>, mpsc::UnboundedReceiver<Notification>)> {
    let (state, notification_receiver) =
        RuntimeState::new(db_manager, storage_manager, config).await?;
    let mailbox = CallbackMailboxProcessor::start(mailbox_step, state, 10000);
    Ok((Box::new(RuntimeImpl { mailbox }), notification_receiver))
}

async fn mailbox_step(
    _mb: CallbackMailboxProcessor<MailboxMessage>,
    msg: MailboxMessage,
    mut state: RuntimeState,
) -> RuntimeState {
    match msg {
        MailboxMessage::InvokeFunction(req) => {
            if state.is_shut_down {
                req.reply.reply(Err(Error::RuntimeIsShutDown));
            } else {
                execute_function(&mut state, req).await;
            }
        }

        MailboxMessage::Shutdown => {
            // We need to wait for running user functions, so we simply
            // stop accepting new requests.
            state.is_shut_down = true;
        }

        MailboxMessage::AddFunctions(functions) => {
            for f in functions {
                state.assembly_provider.add_function(f);
            }
        }

        MailboxMessage::RemoveFunctions(stack_id, functions_names) => {
            for function_name in functions_names {
                let assembly_id = AssemblyID {
                    stack_id,
                    assembly_name: function_name,
                };

                state.assembly_provider.remove_function(&assembly_id);
                state.hashkey_dict.remove(&assembly_id);
            }
        }

        MailboxMessage::RemoveAllFunctions(stack_id) => {
            let function_names = state.assembly_provider.remove_all_functions(&stack_id);
            if let Some(names) = function_names {
                for name in names {
                    state.hashkey_dict.remove(&AssemblyID {
                        stack_id,
                        assembly_name: name,
                    });
                }
            }
        }

        MailboxMessage::GetFunctionNames(stack_id, r) => {
            r.reply(state.assembly_provider.get_function_names(&stack_id));
        }
    }
    state
}
async fn execute_function(state: &mut RuntimeState, req: InvokeFunctionRequest) {
    match state.start_function(req.assembly_id.clone()).await {
        Ok(instance) => {
            let notification_channel = state.notification_channel.clone();

            tokio::spawn(async move {
                let result = instance
                    .run_request(req.request)
                    .await
                    .map(|(resp, usages)| {
                        notification_channel
                            .send(Notification::ReportUsage(req.assembly_id.stack_id, usages));
                        resp
                    })
                    .map_err(|(error, usages)| {
                        notification_channel
                            .send(Notification::ReportUsage(req.assembly_id.stack_id, usages));
                        error
                    });

                req.reply.reply(result);
            });
        }
        Err(f) => req.reply.reply(Err(f)),
    }
}<|MERGE_RESOLUTION|>--- conflicted
+++ resolved
@@ -259,12 +259,8 @@
             self.config.max_giga_instructions_per_call,
             self.config.include_function_logs,
             self.db_manager.clone(),
-<<<<<<< HEAD
             self.storage_manager.clone(),
-        ))
-=======
         )
->>>>>>> 0835644a
     }
 }
 
