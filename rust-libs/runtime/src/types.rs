<<<<<<< HEAD
use crate::Error;

use super::{error::Result, function::Pipe};
use mu_stack::{AssemblyID, AssemblyRuntime, StackID};

=======
use super::{error::Error, function::Pipe};
use mu_stack::{AssemblyID, AssemblyRuntime};

use anyhow::{bail, Result};
>>>>>>> 13da58df
use bytes::Bytes;
use mailbox_processor::ReplyChannel;
use serde::Deserialize;
use std::{collections::HashMap, fmt::Display, marker::PhantomData, path::PathBuf};
use tokio::{sync::oneshot::error::TryRecvError, task::JoinHandle};
use wasmer_middlewares::metering::MeteringPoints;

pub(super) type ExecuteFunctionRequest<'a> = musdk_common::incoming_message::ExecuteFunction<'a>;
pub(super) type ExecuteFunctionResponse = musdk_common::outgoing_message::FunctionResult<'static>;

#[derive(Debug)]
pub struct InvokeFunctionRequest {
    pub assembly_id: AssemblyID,
    pub request: ExecuteFunctionRequest<'static>,
    pub reply: ReplyChannel<Result<ExecuteFunctionResponse>>,
}

#[derive(Debug, Hash, PartialEq, Eq, Clone)]
pub(super) struct InstanceID {
    pub function_id: AssemblyID,
    pub instance_id: u64,
}

impl Display for InstanceID {
    fn fmt(&self, f: &mut std::fmt::Formatter<'_>) -> std::fmt::Result {
        write!(f, "{}:{}", self.function_id, self.instance_id)
    }
}

#[derive(Clone, Debug)]
pub struct AssemblyDefinition {
    pub id: AssemblyID,
    pub source: Bytes,
    pub runtime: AssemblyRuntime,

    pub envs: HashMap<String, String>,
    pub memory_limit: byte_unit::Byte,

    _make_me_private: PhantomData<()>,
}

impl AssemblyDefinition {
    pub fn try_new(
        id: AssemblyID,
        source: Bytes,
        runtime: AssemblyRuntime,
        envs: impl IntoIterator<
            IntoIter = impl Iterator<Item = (String, String)>,
            Item = (String, String),
        >,
        memory_limit: byte_unit::Byte,
    ) -> Result<Self> {
        let envs: HashMap<String, String> = envs.into_iter().collect();
        for e in &envs {
            if e.0.contains('=') {
                bail!("Key cannot contain '=' character");
            }
            if e.0.contains('\0') {
                bail!("Key cannot contain null character");
            }
            if e.1.contains('\0') {
                bail!("Value cannot contain null character");
            }
        }
        Ok(Self {
            id,
            source,
            runtime,
            envs,
            memory_limit,
            _make_me_private: PhantomData,
        })
    }
}

#[derive(Debug)]
pub struct FunctionIO {
    pub stdin: Pipe,
    pub stdout: Pipe,
    pub stderr: Pipe,
}

#[derive(Debug)]
pub struct FunctionHandle {
    pub join_handle: JoinHandle<Result<MeteringPoints, (Error, MeteringPoints)>>,
    is_finished_rx: tokio::sync::oneshot::Receiver<()>,
    is_finished: bool,
    pub io: FunctionIO,
}

impl FunctionHandle {
    pub fn new(
        join_handle: JoinHandle<Result<MeteringPoints, (Error, MeteringPoints)>>,
        is_finished_rx: tokio::sync::oneshot::Receiver<()>,
        io: FunctionIO,
    ) -> Self {
        Self {
            join_handle,
            is_finished_rx,
            io,
            is_finished: false,
        }
    }

    pub fn is_finished(&mut self) -> bool {
        if self.is_finished {
            true
        } else {
            let is_finished = match self.is_finished_rx.try_recv() {
                // if the second half was somehow dropped without sending a value, we can still
                // assume the function is "finished" in the sense that it's no longer running.
                Ok(()) | Err(TryRecvError::Closed) => true,
                Err(TryRecvError::Empty) => false,
            };

            if is_finished {
                self.is_finished = true;
            }
            is_finished
        }
    }
}

#[derive(Deserialize, Clone)]
pub struct RuntimeConfig {
    pub cache_path: PathBuf,
    pub include_function_logs: bool,
}<|MERGE_RESOLUTION|>--- conflicted
+++ resolved
@@ -1,15 +1,12 @@
-<<<<<<< HEAD
-use crate::Error;
+use crate::FunctionLoadingError;
 
-use super::{error::Result, function::Pipe};
-use mu_stack::{AssemblyID, AssemblyRuntime, StackID};
+use super::{
+    error::{Error, Result},
+    function::Pipe,
+};
 
-=======
-use super::{error::Error, function::Pipe};
 use mu_stack::{AssemblyID, AssemblyRuntime};
 
-use anyhow::{bail, Result};
->>>>>>> 13da58df
 use bytes::Bytes;
 use mailbox_processor::ReplyChannel;
 use serde::Deserialize;
@@ -65,13 +62,25 @@
         let envs: HashMap<String, String> = envs.into_iter().collect();
         for e in &envs {
             if e.0.contains('=') {
-                bail!("Key cannot contain '=' character");
+                return Err(Error::FunctionLoadingError(
+                    FunctionLoadingError::InvalidAssemblyDefinition(
+                        "Env key cannot contain '=' character".to_string(),
+                    ),
+                ));
             }
             if e.0.contains('\0') {
-                bail!("Key cannot contain null character");
+                return Err(Error::FunctionLoadingError(
+                    FunctionLoadingError::InvalidAssemblyDefinition(
+                        "Env key cannot contain null character".to_string(),
+                    ),
+                ));
             }
             if e.1.contains('\0') {
-                bail!("Value cannot contain null character");
+                return Err(Error::FunctionLoadingError(
+                    FunctionLoadingError::InvalidAssemblyDefinition(
+                        "Env value cannot contain null character".to_string(),
+                    ),
+                ));
             }
         }
         Ok(Self {
