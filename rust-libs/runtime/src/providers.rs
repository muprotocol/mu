--- conflicted
+++ resolved
@@ -5,13 +5,8 @@
 
 type FunctionName = String;
 
-<<<<<<< HEAD
-pub struct DefaultAssemblyProvider {
-    assemblies: HashMap<StackID, HashMap<FunctionName, AssemblyDefinition>>,
-=======
 pub struct AssemblyProvider {
     functions: HashMap<StackID, HashMap<FunctionName, AssemblyDefinition>>,
->>>>>>> 13da58df
 }
 
 impl Default for AssemblyProvider {
@@ -23,20 +18,12 @@
 impl AssemblyProvider {
     pub fn new() -> Self {
         Self {
-            assemblies: HashMap::new(),
+            functions: HashMap::new(),
         }
     }
 
-<<<<<<< HEAD
-// TODO: given the new CRUD operations on functions in this type, it's
-// no longer necessary to have a trait. Remove it.
-impl AssemblyProvider for DefaultAssemblyProvider {
-    fn get(&self, id: &AssemblyID) -> Option<&AssemblyDefinition> {
-        self.assemblies
-=======
     pub fn get(&self, id: &AssemblyID) -> Option<&AssemblyDefinition> {
         self.functions
->>>>>>> 13da58df
             .get(&id.stack_id)
             .and_then(|f| f.get(&id.assembly_name))
     }
@@ -44,41 +31,26 @@
     pub fn add_function(&mut self, assembly: super::types::AssemblyDefinition) {
         let id = &assembly.id;
         let stack_functions = self
-            .assemblies
+            .functions
             .entry(id.stack_id)
             .or_insert_with(HashMap::new);
         stack_functions.insert(id.assembly_name.clone(), assembly);
     }
 
-<<<<<<< HEAD
-    fn remove_function(&mut self, id: &AssemblyID) {
-        self.assemblies
-=======
     pub fn remove_function(&mut self, id: &AssemblyID) {
         self.functions
->>>>>>> 13da58df
             .get_mut(&id.stack_id)
             .and_then(|f| f.remove(&id.assembly_name));
     }
 
-<<<<<<< HEAD
-    fn remove_all_functions(&mut self, stack_id: &StackID) -> Option<Vec<String>> {
-        self.assemblies
-=======
     pub fn remove_all_functions(&mut self, stack_id: &StackID) -> Option<Vec<String>> {
         self.functions
->>>>>>> 13da58df
             .remove(stack_id)
             .map(|map| map.into_keys().collect::<Vec<_>>())
     }
 
-<<<<<<< HEAD
-    fn get_function_names(&self, stack_id: &StackID) -> Vec<String> {
-        self.assemblies
-=======
     pub fn get_function_names(&self, stack_id: &StackID) -> Vec<String> {
         self.functions
->>>>>>> 13da58df
             .get(stack_id)
             .map(|f| f.keys().cloned().collect())
             .unwrap_or_else(Vec::new)
