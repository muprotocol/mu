--- conflicted
+++ resolved
@@ -10,16 +10,9 @@
 use anyhow::Result;
 
 use async_trait::async_trait;
-<<<<<<< HEAD
 
 use mu_db::{DbManager, IpAndPort, PdConfig, TikvConfig, TikvRunnerConfig};
-use mu_runtime::{
-    start, AssemblyDefinition, AssemblyProvider, Notification, Runtime, RuntimeConfig, Usage,
-};
-=======
-use mu_db::{DbManager, IpAndPort, NodeAddress, PdConfig, TikvConfig, TikvRunnerConfig};
 use mu_runtime::{start, AssemblyDefinition, Notification, Runtime, RuntimeConfig, Usage};
->>>>>>> 13da58df
 use mu_stack::{AssemblyID, AssemblyRuntime, FunctionID, StackID};
 use musdk_common::Header;
 
@@ -32,69 +25,7 @@
     "hello-db",
 ];
 
-<<<<<<< HEAD
-#[derive(Default)]
-pub struct MapAssemblyProvider {
-    inner: HashMap<AssemblyID, AssemblyDefinition>,
-}
-
-#[async_trait]
-impl AssemblyProvider for MapAssemblyProvider {
-    fn get(&self, id: &AssemblyID) -> Option<&AssemblyDefinition> {
-        Some(self.inner.get(id).unwrap())
-    }
-
-    fn add_function(&mut self, function: AssemblyDefinition) {
-        self.inner.insert(function.id.clone(), function);
-    }
-
-    fn remove_function(&mut self, id: &AssemblyID) {
-        self.inner.remove(id);
-    }
-
-    fn remove_all_functions(&mut self, _stack_id: &StackID) -> Option<Vec<String>> {
-        unimplemented!("Not needed for tests")
-    }
-
-    fn get_function_names(&self, _stack_id: &StackID) -> Vec<String> {
-        unimplemented!("Not needed")
-    }
-}
-
-=======
-// <<<<<<< HEAD
-// #[derive(Default)]
-// pub struct MapAssemblyProvider {
-//     inner: HashMap<AssemblyID, AssemblyDefinition>,
-// }
-
-// #[async_trait]
-// impl AssemblyProvider for MapAssemblyProvider {
-//     fn get(&self, id: &AssemblyID) -> Option<&AssemblyDefinition> {
-//         self.inner.get(id)
-//     }
-
-//     fn add_function(&mut self, function: AssemblyDefinition) {
-//         self.inner.insert(function.id.clone(), function);
-//     }
-
-//     fn remove_function(&mut self, id: &AssemblyID) {
-//         self.inner.remove(id);
-//     }
-
-//     fn remove_all_functions(&mut self, _stack_id: &StackID) -> Option<Vec<String>> {
-//         unimplemented!("Not needed for tests")
-//     }
-
-//     fn get_function_names(&self, _stack_id: &StackID) -> Vec<String> {
-//         unimplemented!("Not needed")
-//     }
-// }
-
 #[derive(Debug)]
-// =======
-// >>>>>>> master
->>>>>>> 13da58df
 pub struct Project<'a> {
     pub id: AssemblyID,
     pub name: &'a str,
