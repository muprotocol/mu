--- conflicted
+++ resolved
@@ -7,23 +7,15 @@
     sync::Arc,
 };
 
-<<<<<<< HEAD
-use anyhow::{bail, Context, Result};
+use anyhow::Result;
+use async_trait::async_trait;
+
 use mu_db::{DbManager, IpAndPort, NodeAddress, PdConfig, TikvConfig, TikvRunnerConfig};
-use tokio::sync::Mutex;
-=======
-use anyhow::Result;
-use mu_db::{
-    DbManager, DbManagerImpl, IpAndPort, NodeAddress, PdConfig, TikvConfig, TikvRunnerConfig,
-};
-use musdk_common::Header;
->>>>>>> 12f89e59
-
-use async_trait::async_trait;
 use mu_runtime::{
     start, AssemblyDefinition, AssemblyProvider, Notification, Runtime, RuntimeConfig, Usage,
 };
 use mu_stack::{AssemblyID, AssemblyRuntime, FunctionID, StackID};
+use musdk_common::Header;
 
 // Add test project names (directory name) in this array to build them when testing
 const TEST_PROJECTS: &[&str] = &[
@@ -188,14 +180,8 @@
     }
 
     pub struct DBManagerFixture {
-        db_manager: DbManagerImpl,
+        db_manager: Box<dyn DbManager>,
         data_dir: TempDir,
-    }
-
-    impl DBManagerFixture {
-        pub fn get_db_manager(&self) -> Box<dyn DbManager> {
-            Box::new(self.db_manager.clone())
-        }
     }
 
     #[async_trait]
@@ -249,13 +235,10 @@
             };
 
             Self {
-                db_manager: DbManagerImpl::new_with_embedded_cluster(
-                    node_address,
-                    vec![],
-                    tikv_config,
-                )
-                .await
-                .unwrap(),
+                db_manager: mu_db::new_with_embedded_cluster(node_address, vec![], tikv_config)
+                    .await
+                    .unwrap(),
+
                 data_dir,
             }
         }
@@ -266,51 +249,6 @@
         }
     }
 
-<<<<<<< HEAD
-pub async fn create_runtime<'a>(
-    projects: &'a [Project<'a>],
-) -> (
-    Box<dyn Runtime>,
-    Box<dyn DbManager>,
-    Arc<Mutex<HashMap<StackID, Usage>>>,
-) {
-    clean_data_dir();
-    let config = RuntimeConfig {
-        cache_path: PathBuf::from_str("runtime-cache").unwrap(),
-        include_function_logs: true,
-    };
-
-    let (functions, provider) = create_map_function_provider(projects).await.unwrap();
-    let node_address = make_node_address(2803);
-    let tikv_config = make_tikv_runner_conf(2385, 2386, 20163);
-
-    let db_manager = mu_db::new_with_embedded_cluster(node_address, vec![], tikv_config)
-        .await
-        .unwrap();
-
-    let (runtime, mut notifications) = start(Box::new(provider), config).await.unwrap();
-
-    runtime
-        .add_functions(functions.clone().into_values().into_iter().collect())
-        .await
-        .unwrap();
-
-    let usages = Arc::new(Mutex::new(HashMap::new()));
-
-    tokio::spawn({
-        let usages = usages.clone();
-        async move {
-            loop {
-                match notifications.recv().await {
-                    None => continue,
-                    Some(n) => match n {
-                        Notification::ReportUsage(stack_id, usage) => {
-                            let mut map = usages.lock().await;
-                            if let Entry::Vacant(e) = map.entry(stack_id) {
-                                e.insert(usage);
-                            } else {
-                                *map.get_mut(&stack_id).unwrap() += usage;
-=======
     pub struct RuntimeFixture {
         pub runtime: Box<dyn Runtime>,
         pub db_manager: DBManagerFixture,
@@ -334,70 +272,7 @@
             };
 
             let (runtime, mut notifications) =
-                start(assembly_provider, db_manager.get_db_manager(), config)
-                    .await
-                    .unwrap();
-
-            let usages = Arc::new(tokio::sync::Mutex::new(HashMap::new()));
-
-            tokio::spawn({
-                let usages = usages.clone();
-                async move {
-                    loop {
-                        if let Some(n) = notifications.recv().await {
-                            match n {
-                                Notification::ReportUsage(stack_id, usage) => {
-                                    let mut map = usages.lock().await;
-                                    if let Entry::Vacant(e) = map.entry(stack_id) {
-                                        e.insert(usage);
-                                    } else {
-                                        *map.get_mut(&stack_id).unwrap() += usage;
-                                    }
-                                }
->>>>>>> 12f89e59
-                            }
-                        }
-                    }
-                }
-            });
-
-            RuntimeFixture {
-                runtime,
-                db_manager,
-                usages,
-                data_dir,
-            }
-        }
-        async fn teardown(self) {
-            self.runtime.stop().await.unwrap();
-            AsyncTestContext::teardown(self.db_manager).await;
-            self.data_dir.teardown();
-        }
-    }
-
-    pub struct RuntimeFixtureWithoutDB {
-        pub runtime: Box<dyn Runtime>,
-        pub usages: Arc<tokio::sync::Mutex<HashMap<StackID, Usage>>>,
-        pub data_dir: TempDir,
-    }
-
-    #[async_trait]
-    impl AsyncTestContext for RuntimeFixtureWithoutDB {
-        async fn setup() -> Self {
-            install_wasm32_target();
-            build_test_funcs();
-
-            let assembly_provider = Box::<MapAssemblyProvider>::default();
-            let db_manager = mock_db::EmptyDBManager;
-            let data_dir = TempDir::setup();
-
-            let config = RuntimeConfig {
-                cache_path: data_dir.get_rand_sub_dir(Some("runtime-cache")),
-                include_function_logs: true,
-            };
-
-            let (runtime, mut notifications) =
-                start(assembly_provider, Box::new(db_manager), config)
+                start(assembly_provider, db_manager.db_manager.clone(), config)
                     .await
                     .unwrap();
 
@@ -423,6 +298,68 @@
                 }
             });
 
+            RuntimeFixture {
+                runtime,
+                db_manager,
+                usages,
+                data_dir,
+            }
+        }
+        async fn teardown(self) {
+            self.runtime.stop().await.unwrap();
+            AsyncTestContext::teardown(self.db_manager).await;
+            self.data_dir.teardown();
+        }
+    }
+
+    pub struct RuntimeFixtureWithoutDB {
+        pub runtime: Box<dyn Runtime>,
+        pub usages: Arc<tokio::sync::Mutex<HashMap<StackID, Usage>>>,
+        pub data_dir: TempDir,
+    }
+
+    #[async_trait]
+    impl AsyncTestContext for RuntimeFixtureWithoutDB {
+        async fn setup() -> Self {
+            install_wasm32_target();
+            build_test_funcs();
+
+            let assembly_provider = Box::<MapAssemblyProvider>::default();
+            let db_manager = mock_db::EmptyDBManager;
+            let data_dir = TempDir::setup();
+
+            let config = RuntimeConfig {
+                cache_path: data_dir.get_rand_sub_dir(Some("runtime-cache")),
+                include_function_logs: true,
+            };
+
+            let (runtime, mut notifications) =
+                start(assembly_provider, Box::new(db_manager), config)
+                    .await
+                    .unwrap();
+
+            let usages = Arc::new(tokio::sync::Mutex::new(HashMap::new()));
+
+            tokio::spawn({
+                let usages = usages.clone();
+                async move {
+                    loop {
+                        if let Some(n) = notifications.recv().await {
+                            match n {
+                                Notification::ReportUsage(stack_id, usage) => {
+                                    let mut map = usages.lock().await;
+                                    if let Entry::Vacant(e) = map.entry(stack_id) {
+                                        e.insert(usage);
+                                    } else {
+                                        *map.get_mut(&stack_id).unwrap() += usage;
+                                    }
+                                }
+                            }
+                        }
+                    }
+                }
+            });
+
             RuntimeFixtureWithoutDB {
                 runtime,
                 usages,
@@ -516,9 +453,6 @@
             Ok(())
         }
 
-<<<<<<< HEAD
-    (runtime, db_manager, usages)
-=======
         async fn get(&self, key: Key) -> Result<Option<Value>> {
             Ok(None)
         }
@@ -600,5 +534,4 @@
             Ok(())
         }
     }
->>>>>>> 12f89e59
 }