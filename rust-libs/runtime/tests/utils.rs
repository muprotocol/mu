use std::{
    borrow::Cow,
    collections::{hash_map::Entry, HashMap},
    net::{IpAddr, Ipv4Addr},
    path::{Path, PathBuf},
    process::Command,
    sync::Arc,
};

use anyhow::Result;

use async_trait::async_trait;
<<<<<<< HEAD

use mu_db::{DbManager, IpAndPort, PdConfig, TikvConfig, TikvRunnerConfig};
=======
use mu_db::{DbManager, NodeAddress, PdConfig, TcpPortAddress, TikvConfig, TikvRunnerConfig};
>>>>>>> 28c16ba0
use mu_runtime::{start, AssemblyDefinition, Notification, Runtime, RuntimeConfig, Usage};
use mu_stack::{AssemblyID, AssemblyRuntime, FunctionID, StackID};
use musdk_common::Header;

// Add test project names (directory name) in this array to build them when testing
const TEST_PROJECTS: &[&str] = &[
    "hello-wasm",
    "calc-func",
    "multi-body",
    "unclean-termination",
    "hello-db",
    "instant-exit",
];

#[derive(Debug)]
pub struct Project<'a> {
    pub id: AssemblyID,
    pub name: &'a str,
    pub path: PathBuf,
    pub memory_limit: byte_unit::Byte,
    pub functions: &'a [&'a str],
}

impl<'a> Project<'a> {
    pub fn wasm_module_path(&self) -> PathBuf {
        self.path
            .join("target/wasm32-wasi/release/")
            .join(format!("{}.wasm", self.name))
    }

    pub fn function_id(&self, index: usize) -> Option<FunctionID> {
        if index <= self.functions.len() {
            Some(FunctionID {
                assembly_id: self.id.clone(),
                function_name: self.functions[index].to_string(),
            })
        } else {
            None
        }
    }
}

pub async fn read_wasm_functions<'a>(
    projects: &'a [Project<'a>],
) -> Result<HashMap<AssemblyID, AssemblyDefinition>> {
    let mut results = HashMap::new();

    for project in projects {
        let source = std::fs::read(&project.wasm_module_path())?;

        results.insert(
            project.id.clone(),
            AssemblyDefinition::try_new(
                project.id.clone(),
                source.into(),
                AssemblyRuntime::Wasi1_0,
                [],
                project.memory_limit,
            )?,
        );
    }

    Ok(results)
}

pub mod fixture {
    use std::sync::atomic::{AtomicBool, Ordering};

    use super::*;
    use mu_common::serde_support::IpOrHostname;
    use test_context::{AsyncTestContext, TestContext};

    pub static DID_INSTALL_WASM32_TARGET_RUN: AtomicBool = AtomicBool::new(false);
    pub static DID_BUILD_TEST_FUNCS_FIXTURE_RUN: AtomicBool = AtomicBool::new(false);

    fn install_wasm32_target() {
        if !DID_INSTALL_WASM32_TARGET_RUN.load(Ordering::Relaxed) {
            println!("Installing wasm32-wasi target.");
            Command::new("rustup")
                .args(["target", "add", "wasm32-wasi"])
                .spawn()
                .unwrap()
                .wait()
                .unwrap();
            DID_INSTALL_WASM32_TARGET_RUN.store(true, Ordering::Relaxed);
        }
    }

    fn build_test_funcs() {
        if !DID_BUILD_TEST_FUNCS_FIXTURE_RUN.load(Ordering::Relaxed) {
            println!("Building test functions.");
            for name in TEST_PROJECTS {
                let project_dir = format!("tests/funcs/{name}");
                Command::new("cargo")
                    .current_dir(project_dir)
                    .env_remove("CARGO_TARGET_DIR")
                    .arg("build")
                    .args(["--release", "--target", "wasm32-wasi"])
                    .spawn()
                    .unwrap()
                    .wait()
                    .unwrap();
                DID_BUILD_TEST_FUNCS_FIXTURE_RUN.store(true, Ordering::Relaxed);
            }
        }
    }

    pub struct TempDir(PathBuf);

    impl TestContext for TempDir {
        fn setup() -> Self {
            TempDir::new()
        }

        fn teardown(self) {
            std::fs::remove_dir_all(self.0).unwrap();
        }
    }

    impl TempDir {
        pub fn new() -> Self {
            TempDir(std::env::temp_dir().join(TempDir::rand_dir_name()))
        }

        pub fn get_rand_sub_dir(&self, prefix: Option<&str>) -> PathBuf {
            let name = format!("{}{}", prefix.unwrap_or(""), Self::rand_dir_name());
            self.0.join(name)
        }

        fn rand_dir_name() -> String {
            let rand: [u8; 5] = rand::random();
            rand.into_iter()
                .fold(String::new(), |a, i| format!("{a}{i}"))
        }
    }

    impl Default for TempDir {
        fn default() -> Self {
            Self::new()
        }
    }

    pub struct DBManagerFixture {
        pub db_manager: Box<dyn DbManager>,
        data_dir: TempDir,
    }

    #[async_trait]
    impl AsyncTestContext for DBManagerFixture {
        async fn setup() -> Self {
            let data_dir = TempDir::setup();
<<<<<<< HEAD
            let addr = |port| IpAndPort {
                address: IpAddr::V4(Ipv4Addr::LOCALHOST),
                port,
=======
            let localhost = IpAddr::V4(Ipv4Addr::LOCALHOST);

            let node_address = NodeAddress {
                address: IpOrHostname::Ip(localhost),
                port: 12803,
>>>>>>> 28c16ba0
            };

            let tikv_config = TikvRunnerConfig {
                pd: PdConfig {
<<<<<<< HEAD
                    peer_url: addr(12385),
                    client_url: addr(12386),
                    data_dir: data_dir.get_rand_sub_dir(Some("pd_data_dir")),
                    log_file: Some(data_dir.get_rand_sub_dir(Some("pd_log"))),
                },
                node: TikvConfig {
                    cluster_url: addr(20163),
                    data_dir: data_dir.get_rand_sub_dir(Some("tikv_data_dir")),
                    log_file: Some(data_dir.get_rand_sub_dir(Some("tikv_log"))),
=======
                    peer_url: TcpPortAddress {
                        address: IpOrHostname::Ip(localhost),
                        port: 12385,
                    },
                    client_url: TcpPortAddress {
                        address: IpOrHostname::Ip(localhost),
                        port: 12386,
                    },
                    data_dir: data_dir
                        .get_rand_sub_dir(Some("pd_data_dir"))
                        .display()
                        .to_string(),
                    log_file: Some(
                        data_dir
                            .get_rand_sub_dir(Some("pd_log"))
                            .display()
                            .to_string(),
                    ),
                },
                node: TikvConfig {
                    cluster_url: TcpPortAddress {
                        address: IpOrHostname::Ip(localhost),
                        port: 20163,
                    },
                    data_dir: data_dir
                        .get_rand_sub_dir(Some("tikv_data_dir"))
                        .display()
                        .to_string(),
                    log_file: Some(
                        data_dir
                            .get_rand_sub_dir(Some("tikv_log"))
                            .display()
                            .to_string(),
                    ),
>>>>>>> 28c16ba0
                },
            };

            Self {
                db_manager: mu_db::new_with_embedded_cluster(addr(12803), vec![], tikv_config)
                    .await
                    .unwrap(),

                data_dir,
            }
        }

        async fn teardown(self) {
            self.db_manager.stop().await.unwrap();
            self.data_dir.teardown();
        }
    }

    pub struct RuntimeFixture {
        pub runtime: Box<dyn Runtime>,
        pub db_manager_fixture: DBManagerFixture,
        pub usages: Arc<tokio::sync::Mutex<HashMap<StackID, Usage>>>,
        data_dir: TempDir,
    }

    #[async_trait]
    impl AsyncTestContext for RuntimeFixture {
        async fn setup() -> Self {
            install_wasm32_target();
            build_test_funcs();

            let db_manager = <DBManagerFixture as AsyncTestContext>::setup().await;
            let data_dir = TempDir::setup();

            let config = RuntimeConfig {
                cache_path: data_dir.get_rand_sub_dir(Some("runtime-cache")),
                include_function_logs: true,
            };

            let (runtime, mut notifications) =
                start(db_manager.db_manager.clone(), config).await.unwrap();

            let usages = Arc::new(tokio::sync::Mutex::new(HashMap::new()));

            tokio::spawn({
                let usages = usages.clone();
                async move {
                    loop {
                        if let Some(n) = notifications.recv().await {
                            match n {
                                Notification::ReportUsage(stack_id, usage) => {
                                    let mut map = usages.lock().await;
                                    if let Entry::Vacant(e) = map.entry(stack_id) {
                                        e.insert(usage);
                                    } else {
                                        *map.get_mut(&stack_id).unwrap() += usage;
                                    }
                                }
                            }
                        }
                    }
                }
            });

            RuntimeFixture {
                runtime,
                db_manager_fixture: db_manager,
                usages,
                data_dir,
            }
        }
        async fn teardown(self) {
            self.runtime.stop().await.unwrap();
            AsyncTestContext::teardown(self.db_manager_fixture).await;
            self.data_dir.teardown();
        }
    }

    pub struct RuntimeFixtureWithoutDB {
        pub runtime: Box<dyn Runtime>,
        pub usages: Arc<tokio::sync::Mutex<HashMap<StackID, Usage>>>,
        pub data_dir: TempDir,
    }

    #[async_trait]
    impl AsyncTestContext for RuntimeFixtureWithoutDB {
        async fn setup() -> Self {
            install_wasm32_target();
            build_test_funcs();

            let db_manager = mock_db::EmptyDBManager;
            let data_dir = TempDir::setup();

            let config = RuntimeConfig {
                cache_path: data_dir.get_rand_sub_dir(Some("runtime-cache")),
                include_function_logs: true,
            };

            let (runtime, mut notifications) = start(Box::new(db_manager), config).await.unwrap();

            let usages = Arc::new(tokio::sync::Mutex::new(HashMap::new()));

            tokio::spawn({
                let usages = usages.clone();
                async move {
                    loop {
                        if let Some(n) = notifications.recv().await {
                            match n {
                                Notification::ReportUsage(stack_id, usage) => {
                                    let mut map = usages.lock().await;
                                    if let Entry::Vacant(e) = map.entry(stack_id) {
                                        e.insert(usage);
                                    } else {
                                        *map.get_mut(&stack_id).unwrap() += usage;
                                    }
                                }
                            }
                        }
                    }
                }
            });

            RuntimeFixtureWithoutDB {
                runtime,
                usages,
                data_dir,
            }
        }
        async fn teardown(self) {
            self.runtime.stop().await.unwrap();
            self.data_dir.teardown();
        }
    }
}

pub fn create_project<'a>(
    name: &'a str,
    functions: &'a [&'a str],
    memory_limit: &Option<byte_unit::Byte>,
) -> Project<'a> {
    let memory_limit = memory_limit
        .unwrap_or_else(|| byte_unit::Byte::from_unit(100.0, byte_unit::ByteUnit::MB).unwrap());

    Project {
        name,
        path: Path::new(&format!("tests/funcs/{name}")).into(),
        id: AssemblyID {
            stack_id: StackID::SolanaPublicKey(rand::random()),
            assembly_name: name.into(),
        },
        memory_limit,
        functions,
    }
}

pub async fn create_and_add_projects<'a>(
    definitions: Vec<(&'a str, &'a [&'a str], Option<byte_unit::Byte>)>,
    runtime: &dyn Runtime,
) -> Result<Vec<Project<'a>>> {
    let mut projects = vec![];

    for (name, funcs, mem_limit) in definitions.into_iter() {
        projects.push(create_project(name, funcs, &mem_limit));
    }

    let functions = read_wasm_functions(&projects).await?;
    let function_defs = functions.clone().into_values().into_iter().collect();
    runtime.add_functions(function_defs).await?;

    Ok(projects)
}

pub fn make_request<'a>(
    body: Cow<'a, [u8]>,
    headers: Vec<Header<'a>>,
    path_params: HashMap<Cow<'a, str>, Cow<'a, str>>,
    query_params: HashMap<Cow<'a, str>, Cow<'a, str>>,
) -> musdk_common::Request<'a> {
    musdk_common::Request {
        method: musdk_common::HttpMethod::Get,
        headers,
        body,
        path_params,
        query_params,
    }
}

mod mock_db {
    #![allow(unused)]
    use async_trait::async_trait;
    use mu_db::error::Result;
    use mu_db::{Blob, DbClient, DbManager, Key, Scan, TableName};
    use mu_stack::StackID;
    use tikv_client::Value;

    #[derive(Clone)]
    pub struct EmptyDBManager;

    #[derive(Debug, Clone)]
    pub struct EmptyDBClient;

    #[async_trait]
    impl DbClient for EmptyDBClient {
        async fn update_stack_tables(
            &self,
            stack_id: StackID,
            table_list: Vec<TableName>,
        ) -> Result<()> {
            Ok(())
        }

        async fn put(&self, key: Key, value: Value, is_atomic: bool) -> Result<()> {
            Ok(())
        }

        async fn get(&self, key: Key) -> Result<Option<Value>> {
            Ok(None)
        }

        async fn delete(&self, key: Key, is_atomic: bool) -> Result<()> {
            Ok(())
        }

        async fn delete_by_prefix(
            &self,
            stack_id: StackID,
            table_name: TableName,
            prefix_inner_key: Blob,
        ) -> Result<()> {
            Ok(())
        }

        async fn clear_table(&self, stack_id: StackID, table_name: TableName) -> Result<()> {
            Ok(())
        }

        async fn scan(&self, scan: Scan, limit: u32) -> Result<Vec<(Key, Value)>> {
            Ok(vec![])
        }

        async fn scan_keys(&self, scan: Scan, limit: u32) -> Result<Vec<Key>> {
            Ok(vec![])
        }

        async fn table_list(
            &self,
            stack_id: StackID,
            table_name_prefix: Option<TableName>,
        ) -> Result<Vec<TableName>> {
            Ok(vec![])
        }

        async fn stack_id_list(&self) -> Result<Vec<StackID>> {
            Ok(vec![])
        }

        async fn batch_delete(&self, keys: Vec<Key>) -> Result<()> {
            Ok(())
        }

        async fn batch_get(&self, keys: Vec<Key>) -> Result<Vec<(Key, Value)>> {
            Ok(vec![])
        }

        async fn batch_put(&self, pairs: Vec<(Key, Value)>, is_atomic: bool) -> Result<()> {
            Ok(())
        }

        async fn batch_scan(&self, scans: Vec<Scan>, each_limit: u32) -> Result<Vec<(Key, Value)>> {
            Ok(vec![])
        }

        async fn batch_scan_keys(&self, scans: Vec<Scan>, each_limit: u32) -> Result<Vec<Key>> {
            Ok(vec![])
        }

        async fn compare_and_swap(
            &self,
            key: Key,
            previous_value: Option<Value>,
            new_value: Value,
        ) -> Result<(Option<Value>, bool)> {
            Ok((None, false))
        }
    }

    #[async_trait]
    impl DbManager for EmptyDBManager {
        async fn make_client(&self) -> anyhow::Result<Box<dyn DbClient>> {
            Ok(Box::new(EmptyDBClient))
        }

        async fn stop(&self) -> anyhow::Result<()> {
            Ok(())
        }
    }
}<|MERGE_RESOLUTION|>--- conflicted
+++ resolved
@@ -10,12 +10,8 @@
 use anyhow::Result;
 
 use async_trait::async_trait;
-<<<<<<< HEAD
-
-use mu_db::{DbManager, IpAndPort, PdConfig, TikvConfig, TikvRunnerConfig};
-=======
-use mu_db::{DbManager, NodeAddress, PdConfig, TcpPortAddress, TikvConfig, TikvRunnerConfig};
->>>>>>> 28c16ba0
+
+use mu_db::{DbManager, PdConfig, TcpPortAddress, TikvConfig, TikvRunnerConfig};
 use mu_runtime::{start, AssemblyDefinition, Notification, Runtime, RuntimeConfig, Usage};
 use mu_stack::{AssemblyID, AssemblyRuntime, FunctionID, StackID};
 use musdk_common::Header;
@@ -167,22 +163,13 @@
     impl AsyncTestContext for DBManagerFixture {
         async fn setup() -> Self {
             let data_dir = TempDir::setup();
-<<<<<<< HEAD
-            let addr = |port| IpAndPort {
-                address: IpAddr::V4(Ipv4Addr::LOCALHOST),
+            let addr = |port| TcpPortAddress {
+                address: IpOrHostname::Ip(IpAddr::V4(Ipv4Addr::LOCALHOST)),
                 port,
-=======
-            let localhost = IpAddr::V4(Ipv4Addr::LOCALHOST);
-
-            let node_address = NodeAddress {
-                address: IpOrHostname::Ip(localhost),
-                port: 12803,
->>>>>>> 28c16ba0
             };
 
             let tikv_config = TikvRunnerConfig {
                 pd: PdConfig {
-<<<<<<< HEAD
                     peer_url: addr(12385),
                     client_url: addr(12386),
                     data_dir: data_dir.get_rand_sub_dir(Some("pd_data_dir")),
@@ -192,42 +179,6 @@
                     cluster_url: addr(20163),
                     data_dir: data_dir.get_rand_sub_dir(Some("tikv_data_dir")),
                     log_file: Some(data_dir.get_rand_sub_dir(Some("tikv_log"))),
-=======
-                    peer_url: TcpPortAddress {
-                        address: IpOrHostname::Ip(localhost),
-                        port: 12385,
-                    },
-                    client_url: TcpPortAddress {
-                        address: IpOrHostname::Ip(localhost),
-                        port: 12386,
-                    },
-                    data_dir: data_dir
-                        .get_rand_sub_dir(Some("pd_data_dir"))
-                        .display()
-                        .to_string(),
-                    log_file: Some(
-                        data_dir
-                            .get_rand_sub_dir(Some("pd_log"))
-                            .display()
-                            .to_string(),
-                    ),
-                },
-                node: TikvConfig {
-                    cluster_url: TcpPortAddress {
-                        address: IpOrHostname::Ip(localhost),
-                        port: 20163,
-                    },
-                    data_dir: data_dir
-                        .get_rand_sub_dir(Some("tikv_data_dir"))
-                        .display()
-                        .to_string(),
-                    log_file: Some(
-                        data_dir
-                            .get_rand_sub_dir(Some("tikv_log"))
-                            .display()
-                            .to_string(),
-                    ),
->>>>>>> 28c16ba0
                 },
             };
 
