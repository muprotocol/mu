use std::{borrow::Cow, collections::HashMap};

use futures::FutureExt;
use itertools::Itertools;
use serial_test::serial;
use test_context::test_context;

use mu_db::DeleteTable;
use mu_runtime::*;
use musdk_common::{Header, Status};

use crate::utils::{fixture::*, *};

mod utils;

#[test_context(RuntimeFixtureWithoutDB)]
#[tokio::test]
async fn test_simple_func(fixture: &mut RuntimeFixtureWithoutDB) {
    let projects = create_and_add_projects(
        vec![("hello-wasm", &["say_hello"], None)],
        &*fixture.runtime,
    )
    .await
    .unwrap();

    let request = make_request(
        Some(Cow::Borrowed(b"Chappy")),
        vec![],
        HashMap::new(),
        HashMap::new(),
    );

    let resp = fixture
        .runtime
        .invoke_function(projects[0].function_id(0).unwrap(), request)
        .await
        .unwrap();

    assert_eq!(
        "Hello Chappy, welcome to MuRuntime".as_bytes(),
        resp.body.as_ref()
    );
}

#[test_context(RuntimeFixtureWithoutDB)]
#[tokio::test]
async fn can_run_multiple_instance_of_the_same_function(fixture: &mut RuntimeFixtureWithoutDB) {
    let projects = create_and_add_projects(
        vec![("hello-wasm", &["say_hello"], None)],
        &*fixture.runtime,
    )
    .await
    .unwrap();

    let make_request = |name: &'static str| {
        make_request(
            Some(Cow::Borrowed(name.as_bytes())),
            vec![],
            HashMap::new(),
            HashMap::new(),
        )
    };

    let function_id = projects[0].function_id(0).unwrap();

    let instance_1 = fixture
        .runtime
        .invoke_function(function_id.clone(), make_request("Mathew"))
        .then(|r| async move {
            assert_eq!(
                "Hello Mathew, welcome to MuRuntime".as_bytes(),
                r.unwrap().body.as_ref()
            )
        });

    let instance_2 = fixture
        .runtime
        .invoke_function(function_id.clone(), make_request("Morpheus"))
        .then(|r| async move {
            assert_eq!(
                "Hello Morpheus, welcome to MuRuntime".as_bytes(),
                r.unwrap().body.as_ref()
            )
        });

    let instance_3 = fixture
        .runtime
        .invoke_function(function_id, make_request("Unity"))
        .then(|r| async move {
            assert_eq!(
                "Hello Unity, welcome to MuRuntime".as_bytes(),
                r.unwrap().body.as_ref()
            )
        });

    tokio::join!(instance_1, instance_2, instance_3);
}

#[test_context(RuntimeFixtureWithoutDB)]
#[tokio::test]
async fn can_run_instances_of_different_functions(fixture: &mut RuntimeFixtureWithoutDB) {
    let projects = create_and_add_projects(
        vec![
            ("hello-wasm", &["say_hello"], None),
            ("calc-func", &["add_one"], None),
        ],
        &*fixture.runtime,
    )
    .await
    .unwrap();

    let make_request = |body| make_request(Some(body), vec![], HashMap::new(), HashMap::new());

    let instance_1 = fixture
        .runtime
        .invoke_function(
            projects[0].function_id(0).unwrap(),
            make_request(Cow::Borrowed(b"Mathew")),
        )
        .then(|r| async move {
            assert_eq!(
                "Hello Mathew, welcome to MuRuntime".as_bytes(),
                r.unwrap().body.as_ref()
            )
        });

    let number = 2023u32;
    let instance_2 = fixture
        .runtime
        .invoke_function(
            projects[1].function_id(0).unwrap(),
            make_request(Cow::Owned(number.to_be_bytes().to_vec())),
        )
        .then(|r| async move {
            let bytes = r.unwrap().body;
            assert_eq!(
                number + 2,
                u32::from_be_bytes([bytes[0], bytes[1], bytes[2], bytes[3]])
            )
        });

    tokio::join!(instance_1, instance_2);
}

#[test_context(RuntimeFixtureWithoutDB)]
#[tokio::test]
async fn unclean_termination_is_handled(fixture: &mut RuntimeFixtureWithoutDB) {
    use mu_runtime::error::*;

    let projects = create_and_add_projects(
        vec![("unclean-termination", &["say_hello"], None)],
        &*fixture.runtime,
    )
    .await
    .unwrap();

    let request = make_request(None, vec![], HashMap::new(), HashMap::new());

    match fixture
        .runtime
        .invoke_function(projects[0].function_id(0).unwrap(), request)
        .await
    {
        Err(Error::FunctionDidntTerminateCleanly) => (),
        _ => panic!("Unclean exit function should fail to run"),
    }
}

#[test_context(RuntimeFixtureWithoutDB)]
#[tokio::test]
async fn functions_with_limited_memory_wont_run(fixture: &mut RuntimeFixtureWithoutDB) {
    use mu_runtime::error::*;

    let projects = create_and_add_projects(
        vec![(
            "hello-wasm",
            &["memory_heavy"],
            Some(byte_unit::Byte::from_unit(1.0, byte_unit::ByteUnit::MB).unwrap()),
        )],
        &*fixture.runtime,
    )
    .await
    .unwrap();

    let request = make_request(
        Some(Cow::Borrowed(b"Fred")),
        vec![],
        HashMap::new(),
        HashMap::new(),
    );

    let result = fixture
        .runtime
        .invoke_function(projects[0].function_id(0).unwrap(), request)
        .await;

    match result.err().unwrap() {
        Error::FunctionRuntimeError(FunctionRuntimeError::MaximumMemoryExceeded) => (),
        _ => panic!("Should panic!"),
    }
}

#[test_context(RuntimeFixtureWithoutDB)]
#[tokio::test]
async fn functions_with_limited_memory_will_run_with_enough_memory(
    fixture: &mut RuntimeFixtureWithoutDB,
) {
    let projects = create_and_add_projects(
        vec![(
            "hello-wasm",
            &["memory_heavy"],
            Some(byte_unit::Byte::from_unit(120.0, byte_unit::ByteUnit::MB).unwrap()),
        )],
        &*fixture.runtime,
    )
    .await
    .unwrap();

    let request = make_request(
        Some(Cow::Borrowed(b"Fred")),
        vec![],
        HashMap::new(),
        HashMap::new(),
    );

    fixture
        .runtime
        .invoke_function(projects[0].function_id(0).unwrap(), request)
        .then(|r| async move { assert_eq!(b"Fred", r.unwrap().body.as_ref()) })
        .await;
}

#[test_context(RuntimeFixtureWithoutDB)]
#[tokio::test]
async fn function_usage_is_reported_correctly_1(fixture: &mut RuntimeFixtureWithoutDB) {
    let projects = create_and_add_projects(
        vec![("hello-wasm", &["say_hello"], None)],
        &*fixture.runtime,
    )
    .await
    .unwrap();

    let request = make_request(
        Some(Cow::Borrowed(b"Chappy")),
        vec![],
        HashMap::new(),
        HashMap::new(),
    );

    let function_id = projects[0].function_id(0).unwrap();

    fixture
        .runtime
        .invoke_function(function_id.clone(), request)
        .await
        .unwrap();

    let usages = fixture.usages.lock().await;

    let Usage {
        db_weak_reads,
        db_strong_reads,
        db_weak_writes,
        db_strong_writes,
        function_instructions,
        memory_megabytes,
    } = usages.get(function_id.stack_id()).unwrap();

    assert_eq!(*db_weak_writes, 0);
    assert_eq!(*db_weak_reads, 0);
    assert_eq!(*db_strong_writes, 0);
    assert_eq!(*db_strong_reads, 0);
    assert!(*function_instructions > 0);
    assert_eq!(*memory_megabytes, 100);
}

//#[tokio::test]
//async fn function_usage_is_reported_correctly_2() {
//    let projects = vec![create_project("database-heavy", None)];
//    let (runtime, db_service, usage_aggregator) = create_runtime(&projects).await;
//
//    let request = musdk_common::Request {
//        method: musdk_common::HttpMethod::Get,
//        path: Cow::Borrowed("/get_name"),
//        query: HashMap::new(),
//        headers: Vec::new(),
//        body: Cow::Borrowed("Chappy".as_bytes()),
//    };
//
//    let database_id = DatabaseID {
//        stack_id: projects[0].id.stack_id,
//        db_name: "my_db".into(),
//    };
//
//    create_db_if_not_exist(db_service, database_id)
//        .await
//        .unwrap();
//
//    runtime
//        .invoke_function(projects[0].id.clone(), request)
//        .await
//        .unwrap();
//
//    let usages = usage_aggregator.get_and_reset_usages().await.unwrap();
//    let function_usage = usages.get(&projects[0].id.stack_id).unwrap();
//
//    assert!(function_usage.get(&UsageCategory::DBWrites).unwrap() == &10_001);
//
//    assert!(function_usage.get(&UsageCategory::DBReads).unwrap() == &0);
//
//    assert!(function_usage.get(&UsageCategory::DBStorage).unwrap() > &100);
//
//    assert!(
//        function_usage
//            .get(&UsageCategory::FunctionMBInstructions)
//            .unwrap()
//            > &100
//    );
//
//    runtime.stop().await.unwrap();
//}

#[test_context(RuntimeFixtureWithoutDB)]
#[tokio::test]
async fn failing_function_should_not_hang(fixture: &mut RuntimeFixtureWithoutDB) {
    use mu_runtime::error::*;
    let projects =
        create_and_add_projects(vec![("hello-wasm", &["failing"], None)], &*fixture.runtime)
            .await
            .unwrap();

    let request = make_request(
        Some(Cow::Borrowed(b"Chappy")),
        vec![],
        HashMap::new(),
        HashMap::new(),
    );

    let result = fixture
        .runtime
        .invoke_function(projects[0].function_id(0).unwrap(), request)
        .await;

    match result.err().unwrap() {
        Error::FunctionDidntTerminateCleanly => (),
        _ => panic!("function should have been failed!"),
    }
}

#[test_context(RuntimeFixtureWithoutDB)]
#[tokio::test]
async fn json_body_request_and_response(fixture: &mut RuntimeFixtureWithoutDB) {
    use serde::{Deserialize, Serialize};

    let projects = create_and_add_projects(
        vec![("multi-body", &["json_body"], None)],
        &*fixture.runtime,
    )
    .await
    .unwrap();

    #[derive(Serialize)]
    pub struct Form {
        pub username: String,
        pub password: String,
    }

    #[derive(Deserialize, PartialEq, Eq, Debug)]
    pub struct Response {
        pub token: String,
        pub ttl: u64,
    }

    let form = serde_json::to_vec(&Form {
        username: "John".into(),
        password: "12345".into(),
    })
    .unwrap();

    let expected_response = Response {
        token: "token_for_John_12345".into(),
        ttl: 14011018,
    };

    let request = make_request(
        Some(Cow::Borrowed(&form)),
        vec![Header {
            name: Cow::Borrowed("content-type"),
            value: Cow::Borrowed("application/json; charset=utf-8"),
        }],
        HashMap::new(),
        HashMap::new(),
    );

    fixture
        .runtime
        .invoke_function(projects[0].function_id(0).unwrap(), request)
        .then(|r| async move {
            let r = r.unwrap();
            assert_eq!(Status::Ok, r.status);
            assert_eq!(
                expected_response,
                serde_json::from_slice(r.body.as_ref()).unwrap()
            )
        })
        .await;
}

#[test_context(RuntimeFixtureWithoutDB)]
#[tokio::test]
async fn string_body_request_and_response(fixture: &mut RuntimeFixtureWithoutDB) {
    let projects = create_and_add_projects(
        vec![("multi-body", &["string_body"], None)],
        &*fixture.runtime,
    )
    .await
    .unwrap();

    let request = make_request(
        Some(Cow::Borrowed(b"Due")),
        vec![],
        HashMap::new(),
        HashMap::new(),
    );

    fixture
        .runtime
        .invoke_function(projects[0].function_id(0).unwrap(), request)
        .then(|r| async move {
            let r = r.unwrap();
            assert_eq!(Status::Ok, r.status);
            assert_eq!(b"Hello Due, got your message", r.body.as_ref());
        })
        .await;
}

#[test_context(RuntimeFixtureWithoutDB)]
#[tokio::test]
async fn string_body_request_and_response_fails_with_incorrect_charset(
    fixture: &mut RuntimeFixtureWithoutDB,
) {
    let projects = create_and_add_projects(
        vec![("multi-body", &["string_body"], None)],
        &*fixture.runtime,
    )
    .await
    .unwrap();

    let request = make_request(
        Some(Cow::Borrowed(b"Due")),
        vec![Header {
            name: Cow::Borrowed("content-type"),
            value: Cow::Borrowed("text/plain; charset=windows-12345"),
        }],
        HashMap::new(),
        HashMap::new(),
    );

    fixture
        .runtime
        .invoke_function(projects[0].function_id(0).unwrap(), request)
        .then(|r| async move {
            let r = r.unwrap();
            assert_eq!(Status::BadRequest, r.status);
            assert_eq!(b"unsupported charset: windows-12345", r.body.as_ref());
        })
        .await;
}

#[test_context(RuntimeFixtureWithoutDB)]
#[tokio::test]
async fn string_body_request_and_response_do_not_care_for_content_type(
    fixture: &mut RuntimeFixtureWithoutDB,
) {
    let projects = create_and_add_projects(
        vec![("multi-body", &["string_body"], None)],
        &*fixture.runtime,
    )
    .await
    .unwrap();

    let request = make_request(
        Some(Cow::Borrowed(b"Due")),
        vec![Header {
            name: Cow::Borrowed("content-type"),
            value: Cow::Borrowed("application/json; charset=utf-8"),
        }],
        HashMap::new(),
        HashMap::new(),
    );

    fixture
        .runtime
        .invoke_function(projects[0].function_id(0).unwrap(), request)
        .then(|r| async move {
            let r = r.unwrap();
            assert_eq!(Status::Ok, r.status);
            assert_eq!(b"Hello Due, got your message", r.body.as_ref());
        })
        .await;
}

#[test_context(RuntimeFixtureWithoutDB)]
#[tokio::test]
async fn can_access_path_params(fixture: &mut RuntimeFixtureWithoutDB) {
    let projects = create_and_add_projects(
        vec![("hello-wasm", &["path_params"], None)],
        &*fixture.runtime,
    )
    .await
    .unwrap();

    let request = make_request(
        Some(Cow::Borrowed(b"Due")),
        vec![],
        [("type".into(), "users".into()), ("id".into(), "13".into())].into(),
        HashMap::new(),
    );

    let expected_response = request
        .path_params
        .iter()
        .sorted_by(|i, j| i.0.cmp(j.0))
        .map(|(k, v)| format!("{k}:{v}"))
        .reduce(|i, j| format!("{i},{j}"))
        .unwrap_or_else(|| "".into());

    fixture
        .runtime
        .invoke_function(projects[0].function_id(0).unwrap(), request)
        .then(|r| async move {
            let r = r.unwrap();
            assert_eq!(Status::Ok, r.status);
            assert_eq!(expected_response.as_bytes(), r.body.as_ref());
        })
        .await;
}

#[test_context(RuntimeFixture)]
#[tokio::test]
#[serial]
async fn db_crud(fixture: &mut RuntimeFixture) {
    use serde::{Deserialize, Serialize};

    let projects = create_and_add_projects(
        vec![(
            "hello-db",
            &["create", "read", "update", "delete", "scan", "scan_keys"],
            None,
        )],
        &*fixture.runtime,
    )
    .await
    .unwrap();

    const CREATE: usize = 0;
    const READ: usize = 1;
    const UPDATE: usize = 2;
    const DELETE: usize = 3;
    const SCAN: usize = 4;
    const SCAN_KEYS: usize = 5;

    const TABLE_NAME: &str = "table_1";
    const KEY: &str = "a::a";
    const KEY2: &str = "a::b";
    const KEY3: &str = "b::a";
    const VALUE: &str = "1111";
    const VALUE2: &str = "2222";
    const VALUE3: &str = "3333";
    const VALUE4: &str = "4444";

    // let k1 = "a::b".to_string();
    // let k2 = "b::a".to_string();
    // let v1 = "value1".to_string();
    // let v2 = "value2".to_string();
    // let v3 = "value3".to_string();

    let stack_id = projects[0].id.stack_id;
    let table_action_tuples = vec![(TABLE_NAME.try_into().unwrap(), DeleteTable(false))];
    fixture
        .db_manager_fixture
        .db_manager
        .make_client()
        .await
        .unwrap()
        .update_stack_tables(stack_id, table_action_tuples)
        .await
        .unwrap();

    let request = |x| {
        make_request(
            Some(Cow::Borrowed(x)),
            vec![Header {
                name: Cow::Borrowed("content-type"),
                value: Cow::Borrowed("application/json; charset=utf-8"),
            }],
            HashMap::new(),
            HashMap::new(),
        )
    };

    #[derive(Deserialize, Serialize, Debug)]
    struct CreateReq {
        pub table_name: String,
        pub key: String,
        pub value: String,
    }

    type UpdateReq = CreateReq;

    #[derive(Deserialize, Serialize, Debug)]
    struct ReadReq {
        pub table_name: String,
        pub key: String,
    }

    type DeleteReq = ReadReq;

    // create

    let make_create_req = |a: &str, b: &str, c: &str| {
        serde_json::to_vec(&CreateReq {
            table_name: a.into(),
            key: b.into(),
            value: c.into(),
        })
    };

    macro_rules! create {
        ($req: expr) => {
            fixture
                .runtime
                .invoke_function(projects[0].function_id(CREATE).unwrap(), request($req))
                .then(|r| async move {
                    let r = r.unwrap();
                    assert_eq!(Status::Ok, r.status);
                    assert!(r.body.as_ref().is_empty());
                })
        };
    }

    let create_req = make_create_req(TABLE_NAME, KEY, VALUE).unwrap();
    create!(&create_req).await;

    // read

    let make_read_req = |a: &str, b: &str| {
        serde_json::to_vec(&ReadReq {
            table_name: a.into(),
            key: b.into(),
        })
    };

    macro_rules! read {
        ($req: expr, $expected_result: expr) => {
            fixture
                .runtime
                .invoke_function(projects[0].function_id(READ).unwrap(), request($req))
                .then(|r| async move {
                    let r = r.unwrap();
                    assert_eq!(Status::Ok, r.status);
                    assert_eq!($expected_result, r.body.as_ref());
                })
        };
    }

    let read_req = make_read_req(TABLE_NAME, KEY).unwrap();
    read!(&read_req, VALUE.as_bytes()).await;

    // update
    const NEW_VALUE: &str = "new_value";
    let update_req = serde_json::to_vec(&UpdateReq {
        table_name: TABLE_NAME.into(),
        key: KEY.into(),
        value: NEW_VALUE.into(),
    })
    .unwrap();

    fixture
        .runtime
        .invoke_function(
            projects[0].function_id(UPDATE).unwrap(),
            request(&update_req),
        )
        .then(|r| async move {
            let r = r.unwrap();
            assert_eq!(Status::Ok, r.status);
            assert!(r.body.as_ref().is_empty());
        })
        .await;

    // read updated value
    read!(&read_req, NEW_VALUE.as_bytes()).await;

    // delete
    let delete_req = read_req.clone();
    fixture
        .runtime
        .invoke_function(
            projects[0].function_id(DELETE).unwrap(),
            request(&delete_req),
        )
        .then(|r| async move {
            let r = r.unwrap();
            assert_eq!(Status::Ok, r.status);
            assert!(r.body.as_ref().is_empty());
        })
        .await;

    // read deleted value and get nothing
    read!(&read_req, b"").await;

    // scan test

    let create_req = make_create_req(TABLE_NAME, KEY2, VALUE2).unwrap();
    create!(&create_req).await;

    // it's not happen because KEY2 already exists, create will not change it as should does.
    let create_req = make_create_req(TABLE_NAME, KEY2, VALUE3).unwrap();
    create!(&create_req).await;

    let create_req = make_create_req(TABLE_NAME, KEY3, VALUE4).unwrap();
    create!(&create_req).await;

    let key_prefix = "".to_string();
    let scan_req = (TABLE_NAME.to_string(), key_prefix);
    let scan_req = serde_json::to_vec(&scan_req).unwrap();

    // scan

    fixture
        .runtime
        .invoke_function(projects[0].function_id(SCAN).unwrap(), request(&scan_req))
        .then(|r| async move {
            let r = r.unwrap();
            assert_eq!(Status::Ok, r.status);
            assert_eq!(
                vec![(KEY2.into(), VALUE2.into()), (KEY3.into(), VALUE4.into())],
                serde_json::from_slice::<Vec<(String, String)>>(r.body.as_ref()).unwrap()
            )
        })
        .await;

    // scan keys

    fixture
        .runtime
        .invoke_function(
            projects[0].function_id(SCAN_KEYS).unwrap(),
            request(&scan_req),
        )
        .then(|r| async move {
            let r = r.unwrap();
            assert_eq!(Status::Ok, r.status);
            assert_eq!(
                vec![KEY2, KEY3],
                serde_json::from_slice::<Vec<String>>(r.body.as_ref()).unwrap()
            )
        })
        .await;
}

#[test_context(RuntimeFixture)]
#[tokio::test]
#[serial]
async fn db_batch_crud(fixture: &mut RuntimeFixture) {
    use serde::{Deserialize, Serialize};
    env_logger::init();

    let projects = create_and_add_projects(
        vec![(
            "hello-db",
            &[
                "table_list",
                "batch_put",
                "batch_get",
                "batch_scan",
                "batch_scan_keys",
                "batch_delete",
            ],
            None,
        )],
        &*fixture.runtime,
    )
    .await
    .unwrap();

    const TABLE_LIST: usize = 0;
    const BATCH_PUT: usize = 1;
    const BATCH_GET: usize = 2;
    const BATCH_SCAN: usize = 3;
    const BATCH_SCAN_KEYS: usize = 4;
    const BATCH_DELETE: usize = 5;

    const TABLE_NAME: &str = "table_1";
    const TABLE_NAME2: &str = "table_2";
    const KEY: &str = "a::a";
    const KEY2: &str = "a::b";
    const KEY3: &str = "b::a";
    const VALUE: &str = "value1";
    const VALUE2: &str = "value2";
    const VALUE3: &str = "value3";

    let stack_id = projects[0].id.stack_id;
    let table_action_tuples = vec![
        (TABLE_NAME.try_into().unwrap(), DeleteTable(false)),
        (TABLE_NAME2.try_into().unwrap(), DeleteTable(false)),
    ];
    fixture
        .db_manager_fixture
        .db_manager
        .make_client()
        .await
        .unwrap()
        .update_stack_tables(stack_id, table_action_tuples)
        .await
        .unwrap();

    let request = |x| {
        make_request(
            Some(Cow::Borrowed(x)),
            vec![Header {
                name: Cow::Borrowed("content-type"),
                value: Cow::Borrowed("application/json; charset=utf-8"),
            }],
            HashMap::new(),
            HashMap::new(),
        )
    };

    #[derive(Deserialize, Serialize, Debug)]
    struct CreateReq {
        pub table_name: String,
        pub key: String,
        pub value: String,
    }

    type UpdateReq = CreateReq;

    #[derive(Deserialize, Serialize, Debug)]
    struct ReadReq {
        pub table_name: String,
        pub key: String,
    }

    type DeleteReq = ReadReq;

    // table list
    fixture
        .runtime
        .invoke_function(projects[0].function_id(TABLE_LIST).unwrap(), request(&[]))
        .then(|r| async move {
            let r = r.unwrap();
            assert_eq!(Status::Ok, r.status);
            assert_eq!(
                vec![TABLE_NAME.to_string(), TABLE_NAME2.to_string()],
                serde_json::from_slice::<Vec<String>>(r.body.as_ref()).unwrap()
            );
        })
        .await;

    // batch put

    let batch_put_req = serde_json::to_vec::<Vec<(String, String, String)>>(&vec![
        (TABLE_NAME.into(), KEY.into(), VALUE.into()),
        (TABLE_NAME.into(), KEY3.into(), VALUE3.into()),
        (TABLE_NAME2.into(), KEY2.into(), VALUE2.into()),
        (TABLE_NAME2.into(), KEY3.into(), VALUE3.into()),
    ])
    .unwrap();

    fixture
        .runtime
        .invoke_function(
            projects[0].function_id(BATCH_PUT).unwrap(),
            request(&batch_put_req),
        )
        .then(|r| async move {
            let r = r.unwrap();
            assert_eq!(Status::Ok, r.status);
            assert!(r.body.as_ref().is_empty());
        })
        .await;

    // batch get

    let batch_get_req = serde_json::to_vec::<Vec<(String, String)>>(&vec![
        (TABLE_NAME.into(), KEY.into()),
        (TABLE_NAME.into(), KEY3.into()),
        (TABLE_NAME2.into(), KEY2.into()),
    ])
    .unwrap();

    fixture
        .runtime
        .invoke_function(
            projects[0].function_id(BATCH_GET).unwrap(),
            request(&batch_get_req),
        )
        .then(|r| async move {
            let r = r.unwrap();
            assert_eq!(Status::Ok, r.status);
            assert_eq!(
                vec![
                    (TABLE_NAME.into(), KEY.into(), VALUE.into()),
                    (TABLE_NAME.into(), KEY3.into(), VALUE3.into()),
                    (TABLE_NAME2.into(), KEY2.into(), VALUE2.into()),
                ],
                serde_json::from_slice::<Vec<(String, String, String)>>(r.body.as_ref()).unwrap()
            )
        })
        .await;

    // batch scan

    let batch_scan_req = serde_json::to_vec::<Vec<(String, String)>>(&vec![
        (TABLE_NAME.into(), "a::".into()),
        (TABLE_NAME2.into(), "b::".into()),
    ])
    .unwrap();

    fixture
        .runtime
        .invoke_function(
            projects[0].function_id(BATCH_SCAN).unwrap(),
            request(&batch_scan_req),
        )
        .then(|r| async move {
            let r = r.unwrap();
            assert_eq!(Status::Ok, r.status);
            assert_eq!(
                vec![
                    (TABLE_NAME.into(), KEY.into(), VALUE.into()),
                    (TABLE_NAME2.into(), KEY3.into(), VALUE3.into()),
                ],
                serde_json::from_slice::<Vec<(String, String, String)>>(r.body.as_ref()).unwrap()
            )
        })
        .await;

    // batch scan keys

    let batch_scan_req = serde_json::to_vec::<Vec<(String, String)>>(&vec![
        (TABLE_NAME.into(), "".into()),
        (TABLE_NAME2.into(), "b::".into()),
    ])
    .unwrap();

    fixture
        .runtime
        .invoke_function(
            projects[0].function_id(BATCH_SCAN_KEYS).unwrap(),
            request(&batch_scan_req),
        )
        .then(|r| async move {
            let r = r.unwrap();
            assert_eq!(Status::Ok, r.status);
            assert_eq!(
                vec![
                    (TABLE_NAME.into(), KEY.into()),
                    (TABLE_NAME.into(), KEY3.into()),
                    (TABLE_NAME2.into(), KEY3.into()),
                ],
                serde_json::from_slice::<Vec<(String, String)>>(r.body.as_ref()).unwrap()
            )
        })
        .await;

    // batch delete

    let batch_delete_req = serde_json::to_vec::<Vec<(String, String)>>(&vec![
        (TABLE_NAME.into(), KEY.into()),
        (TABLE_NAME2.into(), KEY2.into()),
    ])
    .unwrap();

    fixture
        .runtime
        .invoke_function(
            projects[0].function_id(BATCH_DELETE).unwrap(),
            request(&batch_delete_req),
        )
        .then(|r| async move {
            let r = r.unwrap();
            assert_eq!(Status::Ok, r.status);
            assert!(r.body.as_ref().is_empty());
        })
        .await;

    // batch scan after delete

    let batch_scan_req = serde_json::to_vec::<Vec<(String, String)>>(&vec![
        (TABLE_NAME.into(), "".into()),
        (TABLE_NAME2.into(), "".into()),
    ])
    .unwrap();

    fixture
        .runtime
        .invoke_function(
            projects[0].function_id(BATCH_SCAN).unwrap(),
            request(&batch_scan_req),
        )
        .then(|r| async move {
            let r = r.unwrap();
            assert_eq!(Status::Ok, r.status);
            assert_eq!(
                vec![
                    (TABLE_NAME.into(), KEY3.into(), VALUE3.into()),
                    (TABLE_NAME2.into(), KEY3.into(), VALUE3.into())
                ],
                serde_json::from_slice::<Vec<(String, String, String)>>(r.body.as_ref()).unwrap()
            )
        })
        .await;
}

#[test_context(RuntimeFixtureWithoutDB)]
#[tokio::test]
<<<<<<< HEAD
async fn instant_exit_is_handled(fixture: &mut RuntimeFixtureWithoutDB) {
    use mu_runtime::error::*;

    let projects = create_and_add_projects(
        vec![("instant-exit", &["say_hello"], None)],
=======
async fn can_send_http_requests_with_http_client(fixture: &mut RuntimeFixtureWithoutDB) {
    let projects = create_and_add_projects(
        vec![("http-client", &["test_download"], None)],
>>>>>>> 846300f0
        &*fixture.runtime,
    )
    .await
    .unwrap();

<<<<<<< HEAD
    let request = make_request(Cow::Borrowed(b""), vec![], HashMap::new(), HashMap::new());

    match fixture
        .runtime
        .invoke_function(projects[0].function_id(0).unwrap(), request)
        .await
    {
        Err(Error::FunctionDidntTerminateCleanly) => (),
        _ => panic!("Instant exit function should fail to run"),
    }
=======
    let request = make_request(None, vec![], HashMap::new(), HashMap::new());

    let expected_response = br#"<!doctype html>
<html>
<head>
    <title>Example Domain</title>

    <meta charset="utf-8" />
    <meta http-equiv="Content-type" content="text/html; charset=utf-8" />
    <meta name="viewport" content="width=device-width, initial-scale=1" />
    <style type="text/css">
    body {
        background-color: #f0f0f2;
        margin: 0;
        padding: 0;
        font-family: -apple-system, system-ui, BlinkMacSystemFont, "Segoe UI", "Open Sans", "Helvetica Neue", Helvetica, Arial, sans-serif;
        
    }
    div {
        width: 600px;
        margin: 5em auto;
        padding: 2em;
        background-color: #fdfdff;
        border-radius: 0.5em;
        box-shadow: 2px 3px 7px 2px rgba(0,0,0,0.02);
    }
    a:link, a:visited {
        color: #38488f;
        text-decoration: none;
    }
    @media (max-width: 700px) {
        div {
            margin: 0 auto;
            width: auto;
        }
    }
    </style>    
</head>

<body>
<div>
    <h1>Example Domain</h1>
    <p>This domain is for use in illustrative examples in documents. You may use this
    domain in literature without prior coordination or asking for permission.</p>
    <p><a href="https://www.iana.org/domains/example">More information...</a></p>
</div>
</body>
</html>
"#;

    fixture
        .runtime
        .invoke_function(projects[0].function_id(0).unwrap(), request)
        .then(|r| async move {
            let r = r.unwrap();
            assert_eq!(Status::Ok, r.status);
            assert_eq!(expected_response, r.body.as_ref());
        })
        .await;
>>>>>>> 846300f0
}<|MERGE_RESOLUTION|>--- conflicted
+++ resolved
@@ -1017,24 +1017,17 @@
 
 #[test_context(RuntimeFixtureWithoutDB)]
 #[tokio::test]
-<<<<<<< HEAD
 async fn instant_exit_is_handled(fixture: &mut RuntimeFixtureWithoutDB) {
     use mu_runtime::error::*;
 
     let projects = create_and_add_projects(
         vec![("instant-exit", &["say_hello"], None)],
-=======
-async fn can_send_http_requests_with_http_client(fixture: &mut RuntimeFixtureWithoutDB) {
-    let projects = create_and_add_projects(
-        vec![("http-client", &["test_download"], None)],
->>>>>>> 846300f0
-        &*fixture.runtime,
-    )
-    .await
-    .unwrap();
-
-<<<<<<< HEAD
-    let request = make_request(Cow::Borrowed(b""), vec![], HashMap::new(), HashMap::new());
+        &*fixture.runtime,
+    )
+    .await
+    .unwrap();
+
+    let request = make_request(None, vec![], HashMap::new(), HashMap::new());
 
     match fixture
         .runtime
@@ -1044,7 +1037,18 @@
         Err(Error::FunctionDidntTerminateCleanly) => (),
         _ => panic!("Instant exit function should fail to run"),
     }
-=======
+}
+
+#[test_context(RuntimeFixtureWithoutDB)]
+#[tokio::test]
+async fn can_send_http_requests_with_http_client(fixture: &mut RuntimeFixtureWithoutDB) {
+    let projects = create_and_add_projects(
+        vec![("http-client", &["test_download"], None)],
+        &*fixture.runtime,
+    )
+    .await
+    .unwrap();
+
     let request = make_request(None, vec![], HashMap::new(), HashMap::new());
 
     let expected_response = br#"<!doctype html>
@@ -1104,5 +1108,4 @@
             assert_eq!(expected_response, r.body.as_ref());
         })
         .await;
->>>>>>> 846300f0
 }