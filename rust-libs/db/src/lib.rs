--- conflicted
+++ resolved
@@ -1,15 +1,8 @@
 pub mod error;
 mod types;
 
-<<<<<<< HEAD
-pub use self::types::{Blob, Key, Scan, TableName};
+pub use self::types::{Blob, DeleteTable, Key, Scan, TableName};
 pub use db_embedded_tikv::{PdConfig, RemoteNode, TcpPortAddress, TikvConfig, TikvRunnerConfig};
-=======
-pub use self::types::{Blob, DeleteTable, Key, Scan, TableName};
-pub use db_embedded_tikv::{
-    NodeAddress, PdConfig, RemoteNode, TcpPortAddress, TikvConfig, TikvRunnerConfig,
-};
->>>>>>> 846300f0
 use dyn_clonable::clonable;
 use log::warn;
 
