[package]
name = "mu-db"
version = "0.1.0"
edition = "2021"

[lib]
name = "mu_db"

[dependencies]
db-embedded-tikv = { path = "../db-embedded-tikv" }
anyhow = "1.0"
thiserror = "1.0"
tikv-client = "0.1"
async-trait = "0.1"
dyn-clone = "1.0"
dyn-clonable = "0.9"
mailbox_processor = { path = "../mailbox_processor" }
serde = { version = "1", features = ["derive"] }
tokio = { version = "1" }
nix = "0.26"
log = "0.4"
env_logger = "0.10"
bytes = "1.2"
mu_stack = { path = "../mu_stack" }

[build-dependencies]
<<<<<<< HEAD
reqwest = { version = "0.11", features = ["blocking"] }
anyhow = "1.0"
flate2 = "1.0.25"
tar = "0.4.38"
dirs = "4"

[dev-dependencies]
serial_test = "0.8"
assert_matches = "1.5"
futures = "0.3"
rand = "0.8"
=======
dirs = "4"
>>>>>>> 732366af
<|MERGE_RESOLUTION|>--- conflicted
+++ resolved
@@ -24,18 +24,10 @@
 mu_stack = { path = "../mu_stack" }
 
 [build-dependencies]
-<<<<<<< HEAD
-reqwest = { version = "0.11", features = ["blocking"] }
-anyhow = "1.0"
-flate2 = "1.0.25"
-tar = "0.4.38"
 dirs = "4"
 
 [dev-dependencies]
 serial_test = "0.8"
 assert_matches = "1.5"
 futures = "0.3"
-rand = "0.8"
-=======
-dirs = "4"
->>>>>>> 732366af
+rand = "0.8"