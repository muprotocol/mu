FROM ubuntu:20.04

ENV DEBIAN_FRONTEND=noninteractive

RUN apt-get update
<<<<<<< HEAD
RUN apt-get install -y build-essential curl libssl-dev libudev-dev pkg-config zlib1g-dev llvm clang cmake make git zsh language-pack-en sudo netcat wget apt-transport-https software-properties-common
RUN wget -q "https://packages.microsoft.com/config/ubuntu/$(lsb_release -rs)/packages-microsoft-prod.deb"
RUN dpkg -i packages-microsoft-prod.deb
RUN apt-get update
RUN apt-get install -y powershell

=======
RUN apt-get install -y build-essential curl libssl-dev libudev-dev pkg-config \
    zlib1g-dev clang cmake make git zsh language-pack-en sudo netcat \
    libclang-common-12-dev llvm-12-dev
>>>>>>> 87408a86
RUN useradd vscode; mkdir /home/vscode; chown vscode.vscode /home/vscode

ENV SOLANA_VERSION 1.11.10
ENV ANCHOR_VERSION 0.25.0

USER vscode

RUN curl --proto '=https' --tlsv1.2 -sSf https://sh.rustup.rs | sh /dev/stdin -y
RUN sh -c "$(curl -sSfL https://release.solana.com/v${SOLANA_VERSION}/install)"
RUN /home/vscode/.cargo/bin/cargo install --git https://github.com/project-serum/anchor --tag v${ANCHOR_VERSION} anchor-cli --locked
RUN curl -o- https://raw.githubusercontent.com/nvm-sh/nvm/v0.39.1/install.sh | bash
RUN bash -c "source /home/vscode/.nvm/nvm.sh ; nvm install 16; npm install -g yarn"
RUN echo "export PATH=\$PATH:/home/vscode/.local/share/solana/install/releases/${SOLANA_VERSION}/solana-release/bin/" >> /home/vscode/.bashrc
RUN sh -c "$(curl -fsSL https://raw.github.com/ohmyzsh/ohmyzsh/master/tools/install.sh)"
COPY .zshrc /home/vscode

ENV LLVM_SYS_120_PREFIX=/usr/lib/llvm-12/<|MERGE_RESOLUTION|>--- conflicted
+++ resolved
@@ -3,18 +3,16 @@
 ENV DEBIAN_FRONTEND=noninteractive
 
 RUN apt-get update
-<<<<<<< HEAD
-RUN apt-get install -y build-essential curl libssl-dev libudev-dev pkg-config zlib1g-dev llvm clang cmake make git zsh language-pack-en sudo netcat wget apt-transport-https software-properties-common
+RUN apt-get install -y build-essential curl libssl-dev libudev-dev pkg-config \
+    zlib1g-dev clang cmake make git zsh language-pack-en sudo netcat \
+    libclang-common-12-dev llvm-12-dev \
+    wget apt-transport-https software-properties-common
+
 RUN wget -q "https://packages.microsoft.com/config/ubuntu/$(lsb_release -rs)/packages-microsoft-prod.deb"
 RUN dpkg -i packages-microsoft-prod.deb
 RUN apt-get update
 RUN apt-get install -y powershell
 
-=======
-RUN apt-get install -y build-essential curl libssl-dev libudev-dev pkg-config \
-    zlib1g-dev clang cmake make git zsh language-pack-en sudo netcat \
-    libclang-common-12-dev llvm-12-dev
->>>>>>> 87408a86
 RUN useradd vscode; mkdir /home/vscode; chown vscode.vscode /home/vscode
 
 ENV SOLANA_VERSION 1.11.10
