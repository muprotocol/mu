log:
  level: info
  filters:
    - module: quinn::connection
      level: off
    - module: wasmer_compiler_cranelift::translator::func_translator
      level: off
connection_manager:
  listen_address: 127.0.0.1
  listen_port: 12012
  max_request_response_size: 8MiB
gateway_manager:
  listen_address: 0.0.0.0
  # Note, this is a TCP port. Connection manager uses a UDP port, so it's OK for both
  # listen_ports to be set to the same number.
  listen_port: 12012
gossip:
  heartbeat_interval: 1s
  assume_dead_after_missed_heartbeats: 10
  max_peers: 6
  peer_update_interval: 10s
  liveness_check_interval: 1s
initial_cluster:
  # TODO: allow hostnames
  - address: 127.0.0.1
    gossip_port: 12012
    pd_port: 2380
runtime:
  cache_path: runtime-cache
  include_function_logs: false
scheduler:
  tick_interval: 1s
blockchain_monitor:
  solana_cluster_rpc_url: https://api.mainnet-beta.solana.com:8899/
  solana_cluster_pub_sub_url: wss://api.mainnet-beta.solana.com:8900/
  solana_provider_public_key: AAAAAAAAAAAAAAAAAAAAAAAAAAAAAAAAAAAAAAAAAAAA
  solana_region_number: 1
  solana_usage_signer_private_key: AAAAAAAAAAAAAAAAAAAAAAAAAAAAAAAAAAAAAAAAAAAAAAAAAAAAAAAAAAAAAAAAAAAAAAAAAAAAAAAAAAAAAAAA
  solana_min_escrow_balance: 50
  solana_usage_report_interval: 1d
db_manager:
  # Note, this value should not be under 1s
  usage_report_duration: 15m
tikv:
<<<<<<< HEAD
  pd:
    data_dir: /var/lib/mu-executor/pd-data/
    peer_url:
      address: 0.0.0.0
      port: 2380
    client_url:
      address: 0.0.0.0
      port: 2379
    log_file: /var/log/mu-executor/pd-server
  node:
    cluster_url:
      address: 0.0.0.0
      port: 20160
    data_dir: /var/lib/mu-executor/tikv-data/
    log_file: /var/log/mu-executor/tikv-server
=======
  # use external template if you already have a database running 
  # type: External
  # content:
  # - address: 127.0.0.1
  #   port: 8000
  # - address: 127.0.0.1
  #   port: 8001
  type: Internal
  content:
    pd:
      data_dir: /var/lib/mu-executor/pd-data/
      peer_url:
        address: 127.0.0.1
        port: 2380
      client_url:
        address: 127.0.0.1
        port: 2379
      log_file: /var/log/mu-executor/pd-server-log
    node:
      cluster_url:
        address: 127.0.0.1
        port: 20160
      data_dir: /var/lib/mu-executor/tikv-data/
      log_file: /var/log/mu-executor/tikv-server-log
>>>>>>> 71d39ead
<|MERGE_RESOLUTION|>--- conflicted
+++ resolved
@@ -42,7 +42,6 @@
   # Note, this value should not be under 1s
   usage_report_duration: 15m
 tikv:
-<<<<<<< HEAD
   pd:
     data_dir: /var/lib/mu-executor/pd-data/
     peer_url:
@@ -57,30 +56,4 @@
       address: 0.0.0.0
       port: 20160
     data_dir: /var/lib/mu-executor/tikv-data/
-    log_file: /var/log/mu-executor/tikv-server
-=======
-  # use external template if you already have a database running 
-  # type: External
-  # content:
-  # - address: 127.0.0.1
-  #   port: 8000
-  # - address: 127.0.0.1
-  #   port: 8001
-  type: Internal
-  content:
-    pd:
-      data_dir: /var/lib/mu-executor/pd-data/
-      peer_url:
-        address: 127.0.0.1
-        port: 2380
-      client_url:
-        address: 127.0.0.1
-        port: 2379
-      log_file: /var/log/mu-executor/pd-server-log
-    node:
-      cluster_url:
-        address: 127.0.0.1
-        port: 20160
-      data_dir: /var/lib/mu-executor/tikv-data/
-      log_file: /var/log/mu-executor/tikv-server-log
->>>>>>> 71d39ead
+    log_file: /var/log/mu-executor/tikv-server