log:
  level: info
  filters:
    - module: quinn::connection
      level: off
    - module: wasmer_compiler_cranelift::translator::func_translator
      level: off
connection_manager:
  listen_address: 127.0.0.1
  listen_port: 12012
  max_request_response_size: 8MiB
gateway_manager:
  listen_address: 0.0.0.0
  # Note, this is a TCP port. Connection manager uses a UDP port, so it's OK for both
  # listen_ports to be set to the same number.
  listen_port: 12012
gossip:
  heartbeat_interval: 1s
  assume_dead_after_missed_heartbeats: 10
  max_peers: 6
  peer_update_interval: 10s
  liveness_check_interval: 1s
  network_stabilization_interval: 5s
initial_cluster:
  # TODO: allow hostnames
  - address: 127.0.0.1
    gossip_port: 12012
    pd_port: 2380
runtime:
  cache_path: runtime-cache
  include_function_logs: false
scheduler:
  tick_interval: 1s
blockchain_monitor:
  solana_cluster_rpc_url: https://api.mainnet-beta.solana.com:8899/
  solana_cluster_pub_sub_url: wss://api.mainnet-beta.solana.com:8900/
  solana_provider_public_key: AAAAAAAAAAAAAAAAAAAAAAAAAAAAAAAAAAAAAAAAAAAA
  solana_region_number: 1
  solana_usage_signer_private_key: AAAAAAAAAAAAAAAAAAAAAAAAAAAAAAAAAAAAAAAAAAAAAAAAAAAAAAAAAAAAAAAAAAAAAAAAAAAAAAAAAAAAAAAA
  solana_usage_report_interval: 1d
# TODO
# db_manager:
#   # Note, this value should not be under 1s
#   usage_report_duration: 15m
tikv:
<<<<<<< HEAD
  # if you already have a db running use external template and remove the internal key.
=======
  # if you already have a db running use external template and set internal as null.
>>>>>>> 99b04692
  # external:
  # - address: 127.0.0.1
  #   port: 8000
  # - address: 127.0.0.1
  #   port: 8000
  internal:
    pd:
      data_dir: /var/lib/mu-executor/pd-data/
      peer_url:
        address: 0.0.0.0
        port: 2380
      client_url:
        address: 0.0.0.0
        port: 2379
<<<<<<< HEAD
      log_file: /var/log/mu-executor/pd-server
=======
      log_file: /var/log/mu-executor/pd-server-log
>>>>>>> 99b04692
    node:
      cluster_url:
        address: 0.0.0.0
        port: 20160
      data_dir: /var/lib/mu-executor/tikv-data/
<<<<<<< HEAD
      log_file: /var/log/mu-executor/tikv-server
=======
      log_file: /var/log/mu-executor/tikv-server-log
>>>>>>> 99b04692
<|MERGE_RESOLUTION|>--- conflicted
+++ resolved
@@ -43,11 +43,7 @@
 #   # Note, this value should not be under 1s
 #   usage_report_duration: 15m
 tikv:
-<<<<<<< HEAD
-  # if you already have a db running use external template and remove the internal key.
-=======
-  # if you already have a db running use external template and set internal as null.
->>>>>>> 99b04692
+  # if you already have a db running use the external template and remove the internal key.
   # external:
   # - address: 127.0.0.1
   #   port: 8000
@@ -62,18 +58,10 @@
       client_url:
         address: 0.0.0.0
         port: 2379
-<<<<<<< HEAD
       log_file: /var/log/mu-executor/pd-server
-=======
-      log_file: /var/log/mu-executor/pd-server-log
->>>>>>> 99b04692
     node:
       cluster_url:
         address: 0.0.0.0
         port: 20160
       data_dir: /var/lib/mu-executor/tikv-data/
-<<<<<<< HEAD
-      log_file: /var/log/mu-executor/tikv-server
-=======
-      log_file: /var/log/mu-executor/tikv-server-log
->>>>>>> 99b04692
+      log_file: /var/log/mu-executor/tikv-server