--- conflicted
+++ resolved
@@ -34,27 +34,16 @@
 }
 
 fn main() {
-<<<<<<< HEAD
-    // println!("cargo:rerun-if-changed=assets");
-    // println!("cargo:rustc-env=TIKV_VERSION={TIKV_VERSION}");
-
-    // // let pd_url = format!("https://tiup-mirrors.pingcap.com/pd-v{TIKV_VERSION}-linux-amd64.tar.gz");
-    // let pd_url = format!("http://0.0.0.0:8080/pd-v{TIKV_VERSION}-linux-amd64.tar.gz");
-    // let tikv_url = format!("http://0.0.0.0:8080/tikv-v{TIKV_VERSION}-linux-amd64.tar.gz");
-    // // format!("https://tiup-mirrors.pingcap.com/tikv-v{TIKV_VERSION}-linux-amd64.tar.gz");
-
-    // download_and_extract_file(pd_url, "assets", "pd-server").unwrap();
-    // download_and_extract_file(tikv_url, "assets", "tikv-server").unwrap();
-=======
     println!("cargo:rerun-if-changed=assets/pd-server-6.4.0");
     println!("cargo:rustc-env=TIKV_VERSION={TIKV_VERSION}");
-    let pd_url = format!("https://tiup-mirrors.pingcap.com/pd-v{TIKV_VERSION}-linux-amd64.tar.gz");
-    let tikv_url =
-        format!("https://tiup-mirrors.pingcap.com/tikv-v{TIKV_VERSION}-linux-amd64.tar.gz");
+    let pd_url = format!("http://0.0.0.0:8080/pd-v{TIKV_VERSION}-linux-amd64.tar.gz");
+    let tikv_url = format!("http://0.0.0.0:8080/tikv-v{TIKV_VERSION}-linux-amd64.tar.gz");
+    // let pd_url = format!("https://tiup-mirrors.pingcap.com/pd-v{TIKV_VERSION}-linux-amd64.tar.gz");
+    // let tikv_url =
+    //     format!("https://tiup-mirrors.pingcap.com/tikv-v{TIKV_VERSION}-linux-amd64.tar.gz");
 
     download_and_extract_file(pd_url, "assets", "pd-server").unwrap();
     download_and_extract_file(tikv_url, "assets", "tikv-server").unwrap();
 
     println!("build script ran");
->>>>>>> 2af50750
 }