use futures::FutureExt;
use mu::{gateway, mudb::service::DatabaseID, runtime::types::FunctionID};
use mu_stack::{self, StackID};
use serial_test::serial;
use std::{collections::HashMap, path::Path};

use crate::runtime::utils::{create_db_if_not_exist, create_runtime, Project};

mod providers;
mod utils;

pub fn create_project(name: &'static str) -> Project {
    Project {
        name: name.into(),
        path: Path::new(&format!("tests/runtime/funcs/{name}")).into(),
        id: FunctionID {
            stack_id: StackID::SolanaPublicKey(rand::random()),
            function_name: name.into(),
        },
    }
}

#[tokio::test]
#[serial]
async fn test_simple_func() {
    let projects = vec![create_project("hello-wasm")];
    let (runtime, ..) = create_runtime(&projects).await;

    let request = gateway::Request {
        method: mu_stack::HttpMethod::Get,
        path: "/get_name",
        query: HashMap::new(),
        headers: Vec::new(),
        data: "Chappy",
    };

    let (resp, _usage) = runtime
        .invoke_function(projects[0].id.clone(), request)
        .await
        .unwrap();

    assert_eq!("Hello Chappy, welcome to MuRuntime", resp.body);
    runtime.shutdown().await.unwrap();
}

#[tokio::test]
#[serial]
async fn can_query_mudb() {
    let projects = vec![create_project("hello-mudb")];
    let (runtime, db_service) = create_runtime(&projects).await;

    let database_id = DatabaseID {
        stack_id: projects[0].id.stack_id,
        db_name: "my_db".into(),
    };

    create_db_if_not_exist(db_service, database_id)
        .await
        .unwrap();

    let request = gateway::Request {
        method: mu_stack::HttpMethod::Get,
        path: "/get_name",
        query: HashMap::new(),
        headers: Vec::new(),
        data: "Dream",
    };

    let (resp, _usage) = runtime
        .invoke_function(projects[0].id.clone(), request)
        .await
        .unwrap();

    assert_eq!("Hello Dream", resp.body);
    runtime.shutdown().await.unwrap();
}

#[tokio::test]
#[serial]
async fn can_run_multiple_instance_of_the_same_function() {
    let projects = vec![create_project("hello-wasm")];
    let (runtime, _) = create_runtime(&projects).await;

    let make_request = |name| gateway::Request {
        method: mu_stack::HttpMethod::Get,
        path: "/get_name",
        query: HashMap::new(),
        headers: Vec::new(),
        data: name,
    };

    let instance_1 = runtime
        .invoke_function(projects[0].id.clone(), make_request("Mathew"))
        .then(
            |r| async move { assert_eq!("Hello Mathew, welcome to MuRuntime", r.unwrap().0.body) },
        );

    let instance_2 =
        runtime
<<<<<<< HEAD
            .invoke_function(function_ids[0].clone(), make_request("Morpheus"))
=======
            .invoke_function(projects[0].id.clone(), make_request("Morphius"))
>>>>>>> bcd5ab9f
            .then(|r| async move {
                assert_eq!("Hello Morpheus, welcome to MuRuntime", r.unwrap().0.body)
            });

    let instance_3 = runtime
        .invoke_function(projects[0].id.clone(), make_request("Unity"))
        .then(
            |r| async move { assert_eq!("Hello Unity, welcome to MuRuntime", r.unwrap().0.body) },
        );

    tokio::join!(instance_1, instance_2, instance_3);

    runtime.shutdown().await.unwrap();
}

#[tokio::test]
#[serial]
async fn can_run_instances_of_different_functions() {
    let projects = vec![create_project("hello-wasm"), create_project("hello-mudb")];
    let (runtime, db_service) = create_runtime(&projects).await;

    let make_request = |name| gateway::Request {
        method: mu_stack::HttpMethod::Get,
        path: "/get_name",
        query: HashMap::new(),
        headers: Vec::new(),
        data: name,
    };

    let database_id = DatabaseID {
        stack_id: projects[1].id.stack_id,
        db_name: "my_db".into(),
    };

    create_db_if_not_exist(db_service, database_id)
        .await
        .unwrap();

    let instance_1 = runtime
        .invoke_function(projects[0].id.clone(), make_request("Mathew"))
        .then(
            |r| async move { assert_eq!("Hello Mathew, welcome to MuRuntime", r.unwrap().0.body) },
        );

    let instance_2 = runtime
        .invoke_function(projects[1].id.clone(), make_request("Dream"))
        .then(|r| async move { assert_eq!("Hello Dream", r.unwrap().0.body) });

    tokio::join!(instance_1, instance_2);

    runtime.shutdown().await.unwrap();
}

#[tokio::test]
#[serial]
async fn test_functions_with_early_exit_are_handled() {
    let projects = vec![create_project("early-exit")];
    let (runtime, _) = create_runtime(&projects).await;

    let request = gateway::Request {
        method: mu_stack::HttpMethod::Get,
        path: "/",
        query: HashMap::new(),
        headers: Vec::new(),
        data: "Are You There?",
    };

    match runtime
        .invoke_function(projects[0].id.clone(), request)
        .await
    {
        Err(e) => assert!(e.to_string().contains("Function exited early")),
        _ => panic!("Early exit function should fail to run"),
    }

    runtime.shutdown().await.unwrap();
}<|MERGE_RESOLUTION|>--- conflicted
+++ resolved
@@ -97,11 +97,7 @@
 
     let instance_2 =
         runtime
-<<<<<<< HEAD
-            .invoke_function(function_ids[0].clone(), make_request("Morpheus"))
-=======
-            .invoke_function(projects[0].id.clone(), make_request("Morphius"))
->>>>>>> bcd5ab9f
+            .invoke_function(projects[0].id.clone(), make_request("Morpheus"))
             .then(|r| async move {
                 assert_eq!("Hello Morpheus, welcome to MuRuntime", r.unwrap().0.body)
             });
