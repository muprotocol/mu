--- conflicted
+++ resolved
@@ -2,12 +2,7 @@
 use futures::FutureExt;
 use mu::{
     gateway,
-<<<<<<< HEAD
-    mu_stack::{self, FunctionRuntime, StackID},
     mudb::service::{DatabaseID, DatabaseManager},
-=======
-    mudb::client::DatabaseID,
->>>>>>> 368f5e62
     runtime::{start, types::*, Runtime},
 };
 use mu_stack::{self, FunctionRuntime, StackID};
