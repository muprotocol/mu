--- conflicted
+++ resolved
@@ -56,13 +56,10 @@
 http = "0.2"
 protobuf = "3.2"
 musdk-common = { path = "../sdk/common" }
-<<<<<<< HEAD
 nix = "0.26.1"
-=======
 mu-common = { path = "../rust-libs/common" }
 mu-runtime = { path = "../rust-libs/runtime" }
 mu-gateway = { path = "../rust-libs/gateway" }
->>>>>>> 65bfc806
 
 [dev-dependencies]
 serial_test = "0.8"
