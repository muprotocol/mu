--- conflicted
+++ resolved
@@ -11,16 +11,11 @@
 tokio = { version = "1.0", features = ["full"] }
 tokio-util = { version = "0.7", features = ["codec"] }
 serde = { version = "1", features = ["derive"] }
-<<<<<<< HEAD
 serde_json = "1"
-=======
->>>>>>> aa32467e
 serde_yaml = "0.9"
 tokio-serde = { version = "0.8", features = ["bincode"] }
-bytes = "1.2"
 futures = "0.3"
 pin-project = "1.0"
-async-trait = "0.1"
 rand = "0.8"
 uuid = { version = "1.1", features = ["fast-rng", "v4", "serde"] }
 anyhow = "1.0"
@@ -31,6 +26,8 @@
 ] }
 env_logger = "0.9"
 config = { version = "0.13", features = ["yaml"], default-features = false }
+async-trait = "0.1"
+bytes = "1.2"
 mailbox_processor = { path = "../mailbox_processor" }
 quinn = "0.8"
 rustls = { version = "0.20", features = ["dangerous_configuration"] }
@@ -50,4 +47,4 @@
 name = "mu-executor"
 
 [dev-dependencies]
-test-log = "0.2.11"
+test-log = "0.2.11"