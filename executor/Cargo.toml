[package]
name = "executor"
version = "0.1.0"
edition = "2021"

# See more keys and their definitions at https://doc.rust-lang.org/cargo/reference/manifest.html

[dependencies]
wasmer = { version = "3.0.0-beta", features = ["wasmer-compiler-llvm"] }
wasmer-wasi = "3.0.0-beta"
wasmer-middlewares = "3.0.0-beta"
wasmer-cache = "3.0.0-beta"
wasmer-compiler-llvm = "3.0.0-beta"
tokio = { version = "1", features = ["full"] }
tokio-util = { version = "0.7", features = ["codec"] }
serde = { version = "1", features = ["derive"] }
serde_json = "1"
serde_yaml = "0.9"
tokio-serde = { version = "0.8", features = ["bincode"] }
futures = "0.3"
pin-project = "1.0"
rand = "0.8"
uuid = { version = "1.1", features = ["fast-rng", "v4", "serde"] }
anyhow = "1.0"
thiserror = "1.0"
log = { version = "0.4", features = [
    "serde",
    "release_max_level_debug",
    "max_level_trace",
] }
env_logger = "0.9"
config = { version = "0.13", features = ["yaml"], default-features = false }
async-trait = "0.1"
bytes = "1.2"
mailbox_processor = { path = "../mailbox_processor" }
quinn = "0.8"
rustls = { version = "0.20", features = ["dangerous_configuration"] }
rcgen = "0.9"
ctrlc = "3.2"
stable-hash = "0.4"
num = "0.4"
dyn-clone = "1.0"
dyn-clonable = "0.9"
rocket = "0.5.0-rc.2"
reqwest = "0.11"
sled = "0.34"
assert_matches = "1.5"
itertools = "0.10"
validator = { version = "0.16", features = ["derive"] }
mu_stack = { path = "../mu_stack" }
marketplace = { path = "../marketplace/programs/marketplace" }
base64 = "0.13"
base58 = "0.2"
anchor-client = "0.25.0"
solana-account-decoder = "1.10"
solana-client = "1.10"
solana-sdk = "1.10"
<<<<<<< HEAD
tikv-client = "0.1.0"
=======
spl-token = "3.3"
chrono = "0.4"
byte-unit = { version = "4.0", default-features = false, features = ["serde"] }
rust-embed = "6.4.2"
http = "0.2"
>>>>>>> b8af1d5f

[dev-dependencies]
serial_test = "0.8"
test-log = "0.2"

[build-dependencies]
reqwest = { version = "0.11", features = ["blocking"] }
anyhow = "1.0"
flate2 = "1.0.25"
tar = "0.4.38"

[lib]
name = "mu"

[[bin]]
path = "src/main.rs"
name = "mu-executor"<|MERGE_RESOLUTION|>--- conflicted
+++ resolved
@@ -55,15 +55,12 @@
 solana-account-decoder = "1.10"
 solana-client = "1.10"
 solana-sdk = "1.10"
-<<<<<<< HEAD
 tikv-client = "0.1.0"
-=======
 spl-token = "3.3"
 chrono = "0.4"
 byte-unit = { version = "4.0", default-features = false, features = ["serde"] }
 rust-embed = "6.4.2"
 http = "0.2"
->>>>>>> b8af1d5f
 
 [dev-dependencies]
 serial_test = "0.8"
