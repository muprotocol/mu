--- conflicted
+++ resolved
@@ -55,16 +55,14 @@
 protobuf = "3.2"
 actix-web = "4.2"
 ed25519-dalek = "1"
+dns-lookup = "1.0.8"
+
 musdk-common = { path = "../sdk/common" }
 mu-common = { path = "../rust-libs/common" }
 mu-runtime = { path = "../rust-libs/runtime" }
 mu-gateway = { path = "../rust-libs/gateway" }
 mu-db = { path = "../rust-libs/db" }
-<<<<<<< HEAD
 mu-storage = { path = "../rust-libs/storage" }
-=======
-dns-lookup = "1.0.8"
->>>>>>> 9820f710
 
 [dev-dependencies]
 test-log = "0.2"
