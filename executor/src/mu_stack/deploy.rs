use reqwest::Url;
use thiserror::Error;

use crate::{
    gateway::GatewayManager,
    mudb::service::{DatabaseID, Service as DbService},
    runtime::{
        types::{FunctionDefinition, FunctionID},
        Runtime,
    },
};

use super::{HttpMethod, Stack, StackID};

#[derive(Error, Debug)]
pub enum StackValidationError {
    #[error("Duplicate function name '{0}'")]
    DuplicateFunctionName(String),

    #[error("Duplicate database name '{0}'")]
    DuplicateDatabaseName(String),

    #[error("Duplicate gateway name '{0}'")]
    DuplicateGatewayName(String),

    #[error("Failed to fetch binary for function '{0}' due to {1}")]
    CannotFetchFunction(String, anyhow::Error),

    #[error("Invalid URL for function '{0}': {1}")]
    InvalidFunctionUrl(String, anyhow::Error),

    #[error("Unknown function name '{function}' in gateway '{gateway}'")]
    UnknownFunctionInGateway { function: String, gateway: String },

    #[error(
        "Duplicate endpoint with path '{path}' and method '{method:?}' in gateway '{gateway}'"
    )]
    DuplicateEndpointInGateway {
        gateway: String,
        path: String,
        method: HttpMethod,
    },
}

#[derive(Error, Debug)]
pub enum StackDeploymentError {
    #[error("Validation error: {0}")]
    ValidationError(StackValidationError),

    #[error("Failed to deploy functions due to: {0}")]
    FailedToDeployFunctions(anyhow::Error),

    #[error("Failed to deploy gateways due to: {0}")]
    FailedToDeployGateways(anyhow::Error),

    #[error("Failed to deploy databases due to: {0}")]
    FailedToDeployDatabases(anyhow::Error),
}

pub(super) async fn deploy(
    id: StackID,
    stack: Stack,
<<<<<<< HEAD
    mut runtime: Box<dyn Runtime>,
    gateway_manager: Box<dyn GatewayManager>,
    db_service: DbService,
=======
    runtime: &dyn Runtime,
    gateway_manager: &dyn GatewayManager,
>>>>>>> 2e562d87
) -> Result<(), StackDeploymentError> {
    let stack = validate(stack).map_err(StackDeploymentError::ValidationError)?;

    // TODO: handle partial deployments

    // Step 1: Functions
    // Since functions need to be fetched from remote sources, they're more error-prone, so deploy them first
    let mut function_names = vec![];
    let mut function_defs = vec![];
    for func in stack.functions() {
        let binary_url = Url::parse(&func.binary).map_err(|e| {
            StackDeploymentError::ValidationError(StackValidationError::InvalidFunctionUrl(
                func.name.clone(),
                e.into(),
            ))
        })?;

        let function_source = download_function(binary_url)
            .await
            .map_err(|e| StackDeploymentError::FailedToDeployFunctions(e.into()))?;

        function_defs.push(FunctionDefinition {
            id: FunctionID {
                stack_id: id,
                function_name: func.name.clone(),
            },
            source: function_source,
            runtime: func.runtime,
            envs: func.env.clone(),
        });
        function_names.push(&func.name);
    }
    runtime
        .add_functions(function_defs)
        .await
        .map_err(StackDeploymentError::FailedToDeployFunctions)?;

    // Step 2: Databases
    let db_ids = stack
        .databases()
        .map(Clone::clone)
        .into_iter()
        .map(|db| {
            let stack_id = id;
            let db_name = db.name;
            DatabaseID { stack_id, db_name }
        })
        .collect::<Vec<DatabaseID>>();

    for db_id in &db_ids {
        if !db_service
            .is_db_exists(db_id)
            .map_err(|e| StackDeploymentError::FailedToDeployDatabases(e.into()))?
        {
            db_service
                // TODO: create if not exist
                .create_db_with_default_config(db_id.clone())
                .await
                .map_err(|e| StackDeploymentError::FailedToDeployDatabases(e.into()))?;
        }
    }

    // Step 3: Gateways
    let mut gateway_names = vec![];
    let mut gateways_to_deploy = vec![];
    for gw in stack.gateways() {
        gateways_to_deploy.push(gw.clone_normalized());
        gateway_names.push(&gw.name);
    }
    gateway_manager
        .deploy_gateways(id, gateways_to_deploy)
        .await
        .map_err(StackDeploymentError::FailedToDeployGateways)?;

    // Now that everything deployed successfully, remove all obsolete services

    let existing_gateways = gateway_manager
        .get_deployed_gateway_names(id)
        .await
        .unwrap_or(Some(vec![]))
        .unwrap_or_default();
    let mut gateways_to_remove = vec![];
    for existing in existing_gateways {
        if !gateway_names.iter().any(|n| ***n == *existing) {
            gateways_to_remove.push(existing);
        }
    }
    gateway_manager
        .delete_gateways(id, gateways_to_remove)
        .await
        .unwrap_or(());

    let prefix = format!("{id}_");
    for db_id in db_service.query_db_by_prefix(&prefix).unwrap_or_default() {
        if !db_ids.contains(&db_id) {
            db_service.drop_db(&db_id).await.unwrap_or(());
        }
    }

    let existing_function_names = runtime.get_function_names(id).await.unwrap_or_default();
    let mut functions_to_delete = vec![];
    for existing in existing_function_names {
        if !function_names.iter().any(|n| ***n == *existing) {
            functions_to_delete.push(existing);
        }
    }
    if !functions_to_delete.is_empty() {
        runtime
            .remove_functions(id, functions_to_delete)
            .await
            .unwrap_or(());
    }

    Ok(())
}

fn validate(stack: Stack) -> Result<Stack, StackValidationError> {
    // TODO
    Ok(stack)
}

async fn download_function(url: Url) -> Result<bytes::Bytes, StackDeploymentError> {
    reqwest::get(url)
        .await
        .map_err(|e| StackDeploymentError::FailedToDeployFunctions(e.into()))?
        .bytes()
        .await
        .map_err(|e| StackDeploymentError::FailedToDeployFunctions(e.into()))
}<|MERGE_RESOLUTION|>--- conflicted
+++ resolved
@@ -60,14 +60,9 @@
 pub(super) async fn deploy(
     id: StackID,
     stack: Stack,
-<<<<<<< HEAD
-    mut runtime: Box<dyn Runtime>,
-    gateway_manager: Box<dyn GatewayManager>,
     db_service: DbService,
-=======
     runtime: &dyn Runtime,
     gateway_manager: &dyn GatewayManager,
->>>>>>> 2e562d87
 ) -> Result<(), StackDeploymentError> {
     let stack = validate(stack).map_err(StackDeploymentError::ValidationError)?;
 
