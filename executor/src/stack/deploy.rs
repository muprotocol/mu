use mu_gateway::GatewayManager;
use mu_runtime::{types::AssemblyDefinition, Runtime};
use reqwest::Url;
use thiserror::Error;

<<<<<<< HEAD
use crate::{
    gateway::GatewayManager,
    mudb::DbClient,
    runtime::{
        types::{AssemblyDefinition, AssemblyID},
        Runtime,
    },
};
=======
use crate::mudb::service::{DatabaseID, DatabaseManager};
>>>>>>> 65bfc806

use mu_stack::{AssemblyID, HttpMethod, Stack, StackID};

#[derive(Error, Debug)]
pub enum StackValidationError {
    #[error("Duplicate function name '{0}'")]
    DuplicateFunctionName(String),

    #[error("Duplicate database name '{0}'")]
    DuplicateDatabaseName(String),

    #[error("Duplicate gateway name '{0}'")]
    DuplicateGatewayName(String),

    #[error("Failed to fetch binary for function '{0}' due to {1}")]
    CannotFetchFunction(String, anyhow::Error),

    #[error("Invalid URL for function '{0}': {1}")]
    InvalidFunctionUrl(String, anyhow::Error),

    #[error("Unknown function name '{function}' in gateway '{gateway}'")]
    UnknownFunctionInGateway { function: String, gateway: String },

    #[error(
        "Duplicate endpoint with path '{path}' and method '{method:?}' in gateway '{gateway}'"
    )]
    DuplicateEndpointInGateway {
        gateway: String,
        path: String,
        method: HttpMethod,
    },
}

#[derive(Error, Debug)]
pub enum StackDeploymentError {
    #[error("Validation error: {0}")]
    ValidationError(StackValidationError),

    #[error("Failed to deploy functions due to: {0}")]
    FailedToDeployFunctions(anyhow::Error),

    #[error("Failed to deploy gateways due to: {0}")]
    FailedToDeployGateways(anyhow::Error),

    #[error("Failed to deploy databases due to: {0}")]
    FailedToDeployDatabases(anyhow::Error),
}

pub(super) async fn deploy(
    id: StackID,
    stack: Stack,
    runtime: &dyn Runtime,
    db_service: &dyn DbClient,
) -> Result<(), StackDeploymentError> {
    let stack = validate(stack).map_err(StackDeploymentError::ValidationError)?;

    // TODO: handle partial deployments

    // Step 1: Functions
    // Since functions need to be fetched from remote sources, they're more error-prone, so deploy them first
    let mut function_names = vec![];
    let mut function_defs = vec![];
    for func in stack.functions() {
        let binary_url = Url::parse(&func.binary).map_err(|e| {
            StackDeploymentError::ValidationError(StackValidationError::InvalidFunctionUrl(
                func.name.clone(),
                e.into(),
            ))
        })?;

        let function_source = download_function(binary_url)
            .await
            .map_err(|e| StackDeploymentError::FailedToDeployFunctions(e.into()))?;

        function_defs.push(AssemblyDefinition {
            id: AssemblyID {
                stack_id: id,
                assembly_name: func.name.clone(),
            },
            source: function_source,
            runtime: func.runtime,
            envs: func.env.clone(),
            memory_limit: func.memory_limit,
        });
        function_names.push(&func.name);
    }
    runtime
        .add_functions(function_defs)
        .await
        .map_err(|e| StackDeploymentError::FailedToDeployFunctions(e.into()))?;

    // Step 2: Databases
    let mut tables = vec![];
    for x in stack.databases() {
        let table_name =
            x.name.to_owned().try_into().map_err(|e| {
                StackDeploymentError::FailedToDeployDatabases(anyhow::anyhow!("{e}"))
            })?;
        tables.push(table_name);
    }
    db_service
        .set_stack_manifest(id, tables)
        .await
        .map_err(|e| StackDeploymentError::FailedToDeployDatabases(anyhow::anyhow!("{e}")))?;

    let existing_function_names = runtime.get_function_names(id).await.unwrap_or_default();
    let mut functions_to_delete = vec![];
    for existing in existing_function_names {
        if !function_names.iter().any(|n| ***n == *existing) {
            functions_to_delete.push(existing);
        }
    }
    if !functions_to_delete.is_empty() {
        runtime
            .remove_functions(id, functions_to_delete)
            .await
            .unwrap_or(());
    }

    Ok(())
}

fn validate(stack: Stack) -> Result<Stack, StackValidationError> {
    // TODO
    Ok(stack)
}

async fn download_function(url: Url) -> Result<bytes::Bytes, StackDeploymentError> {
    // TODO: implement a better function storage scenario
    reqwest::get(url)
        .await
        .map_err(|e| StackDeploymentError::FailedToDeployFunctions(e.into()))?
        .bytes()
        .await
        .map_err(|e| StackDeploymentError::FailedToDeployFunctions(e.into()))
}

pub(super) async fn deploy_gateways(
    id: StackID,
    stack: &Stack,
    gateway_manager: &dyn GatewayManager,
) -> Result<(), StackDeploymentError> {
    let mut gateway_names = vec![];
    let mut gateways_to_deploy = vec![];
    for gw in stack.gateways() {
        gateways_to_deploy.push(gw.clone_normalized());
        gateway_names.push(&gw.name);
    }
    gateway_manager
        .deploy_gateways(id, gateways_to_deploy)
        .await
        .map_err(StackDeploymentError::FailedToDeployGateways)?;

    let existing_gateways = gateway_manager
        .get_deployed_gateway_names(id)
        .await
        .unwrap_or(Some(vec![]))
        .unwrap_or_default();
    let mut gateways_to_remove = vec![];
    for existing in existing_gateways {
        if !gateway_names.iter().any(|n| ***n == *existing) {
            gateways_to_remove.push(existing);
        }
    }
    gateway_manager
        .delete_gateways(id, gateways_to_remove)
        .await
        .unwrap_or(());

    Ok(())
}<|MERGE_RESOLUTION|>--- conflicted
+++ resolved
@@ -3,18 +3,7 @@
 use reqwest::Url;
 use thiserror::Error;
 
-<<<<<<< HEAD
-use crate::{
-    gateway::GatewayManager,
-    mudb::DbClient,
-    runtime::{
-        types::{AssemblyDefinition, AssemblyID},
-        Runtime,
-    },
-};
-=======
-use crate::mudb::service::{DatabaseID, DatabaseManager};
->>>>>>> 65bfc806
+use crate::mudb::DbClient;
 
 use mu_stack::{AssemblyID, HttpMethod, Stack, StackID};
 
