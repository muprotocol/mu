--- conflicted
+++ resolved
@@ -117,11 +117,7 @@
         let table_name = kvt.name.to_owned().try_into().map_err(|e| {
             StackDeploymentError::FailedToDeployKeyValueTables(anyhow::anyhow!("{e}"))
         })?;
-<<<<<<< HEAD
-        let delete = DeleteTable(x.delete);
-=======
-        let delete = kvt.delete;
->>>>>>> 997232d5
+        let delete = DeleteTable(kvt.delete);
         table_action_tuples.push((table_name, delete));
     }
     db_client
