--- conflicted
+++ resolved
@@ -1,145 +1,3 @@
-<<<<<<< HEAD
-use anyhow::Result;
-use error::Error;
-use serde::Deserialize;
-use std::{
-    collections::HashMap,
-    io::{Read, Write},
-    path::PathBuf,
-};
-use tokio::fs::read;
-use uuid::Uuid;
-use wasmer::{Instance, Module, Store};
-use wasmer_wasi::{Pipe, WasiState};
-
-mod error;
-
-type FunctionID = Uuid;
-type InstanceID = Uuid;
-
-#[allow(dead_code)]
-#[derive(Deserialize)]
-pub struct Config {
-    pub id: FunctionID,
-    //TODO: key must not contain `=` and both must not contain `null` byte
-    envs: HashMap<String, String>,
-    path: PathBuf,
-}
-
-#[allow(dead_code)]
-impl Config {
-    pub fn new(id: FunctionID, envs: HashMap<String, String>, path: PathBuf) -> Self {
-        Self { id, envs, path }
-    }
-}
-
-#[allow(dead_code)]
-struct FunctionPipes {
-    pub stdin: Pipe,
-    pub stdout: Pipe,
-    pub stderr: Pipe,
-}
-
-#[allow(dead_code)]
-struct Function {
-    pub instance_id: InstanceID,
-    pipes: FunctionPipes,
-    config: Config,
-    store: Store,
-    module: Module,
-}
-
-#[allow(dead_code)]
-impl Function {
-    pub async fn load(config: Config) -> Result<Self> {
-        let src = read(&config.path).await?;
-
-        let store = Store::default();
-        let module = Module::from_binary(&store, &src)?;
-
-        let pipes = FunctionPipes {
-            stdin: Pipe::new(),
-            stdout: Pipe::new(),
-            stderr: Pipe::new(),
-        };
-
-        Ok(Self {
-            instance_id: Uuid::new_v4(),
-            pipes,
-            config,
-            store,
-            module,
-        })
-    }
-
-    async fn write_stdin(&mut self, buf: &[u8]) -> Result<usize> {
-        self.pipes.stdin.write(buf).map_err(Into::into)
-    }
-
-    async fn read_stdout(&mut self, buf: &mut String) -> Result<usize> {
-        self.pipes.stdout.read_to_string(buf).map_err(Into::into)
-    }
-
-    pub async fn run(&mut self, request: &[u8]) -> Result<String> {
-        let name = self.module.name().unwrap_or("module");
-        let wasi_env = WasiState::new(name)
-            .stdin(Box::new(self.pipes.stdin.clone()))
-            .stdout(Box::new(self.pipes.stdout.clone()))
-            .stderr(Box::new(self.pipes.stderr.clone()))
-            .envs(self.config.envs.clone())
-            .finalize(&mut self.store)?;
-
-        let import_object = wasi_env.import_object(&mut self.store, &self.module)?;
-
-        let instance = Instance::new(&mut self.store, &self.module, &import_object)?;
-
-        let memory = instance.exports.get_memory("memory")?;
-
-        wasi_env
-            .data_mut(&mut self.store)
-            .set_memory(memory.clone());
-
-        let start = instance.exports.get_function("_start")?;
-
-        //TODO: We can check if all of request was written
-        self.write_stdin(request).await?;
-
-        if let Err(e) = start.call(&mut self.store, &[]) {
-            Err(e.into())
-        } else {
-            let mut buf = String::new();
-            self.read_stdout(&mut buf).await.unwrap(); //TODO: handle error
-            Ok(buf)
-        }
-    }
-}
-
-//TODO: use metrics and MemoryUsage so we can report usage of memory and CPU time.
-#[allow(dead_code)]
-#[derive(Default)]
-pub struct Runtime {
-    //TODO: use Vec<Function> and hold more than one function at a time so we can load balance
-    // over funcs.
-    instances: HashMap<InstanceID, Function>,
-}
-
-#[allow(dead_code)]
-impl Runtime {
-    pub async fn load_function(&mut self, config: Config) -> Result<()> {
-        if self.instances.get(&config.id).is_none() {
-            let id = config.id;
-            let function = Function::load(config).await?;
-            self.instances.insert(id, function);
-        }
-        Ok(())
-    }
-
-    pub async fn run_function(&mut self, id: Uuid, request: &[u8]) -> Result<String> {
-        if let Some(f) = self.instances.get_mut(&id) {
-            f.run(request).await
-        } else {
-            Err(Error::FunctionNotFound(id).into())
-=======
 //TODO
 #![allow(dead_code)]
 //TODO: Add logging
@@ -165,13 +23,13 @@
 use anyhow::{bail, Result};
 use async_trait::async_trait;
 use bytes::BufMut;
+use mailbox_processor::{callback::CallbackMailboxProcessor, ReplyChannel};
 use std::{
     collections::{hash_map::Entry, HashMap},
     io::{BufRead, Write},
     sync::Arc,
 };
 use tokio::{sync::RwLock, task::JoinHandle};
-use tokio_mailbox_processor::{callback::CallbackMailboxProcessor, ReplyChannel};
 
 /// This is the FunctionProvider that should cache functions if needed.
 #[async_trait]
@@ -253,7 +111,7 @@
     }
 
     pub fn start(self) -> CallbackMailboxProcessor<Request> {
-        let step = |msg: Request, mut runtime: Runtime<_>| async {
+        let step = |_, msg: Request, mut runtime: Runtime<_>| async {
             match msg {
                 Request::Gateway { message, reply } => {
                     if let Ok(instance) = runtime.get_instance(message.function_id).await {
@@ -339,7 +197,6 @@
                 },
                 Err(e) => println!("Error while parsing resposne: {e:?}"),
             };
->>>>>>> 894b4ec7
         }
     }
 }