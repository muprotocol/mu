<<<<<<< HEAD
// use std::{
//     env,
//     net::IpAddr,
//     os::unix::prelude::PermissionsExt,
//     path::{Path, PathBuf},
//     process::Child,
// };

// use anyhow::{Context, Result};
// use async_trait::async_trait;
// use dyn_clonable::clonable;
// use mailbox_processor::callback::CallbackMailboxProcessor;
// use rust_embed::RustEmbed;
// use serde::Deserialize;
// use tokio::{fs::File, io::AsyncWriteExt};

// use crate::network::gossip::NodeAddress;

// #[derive(RustEmbed)]
// #[folder = "assets"]
// pub struct Assets;

// async fn check_and_extract_embedded_executable(name: &str) -> Result<PathBuf> {
//     let mut temp_address = env::temp_dir();
//     temp_address.push(name);

//     if temp_address.exists() {
//         return Ok(temp_address);
//     }

//     let tool = <Assets as RustEmbed>::get(name).context("Failed to get embedded asset")?;
//     let tool_bytes = tool.data;

//     let temp_address_ref: &Path = temp_address.as_ref();

//     let mut file = File::create(temp_address_ref)
//         .await
//         .context("Failed to create temp file")?;

//     file.write_all(&tool_bytes)
//         .await
//         .context("Failed to write embedded resource to temp file")?;

//     file.flush().await.context("Failed to flush temp file")?;

//     let mut perms = file
//         .metadata()
//         .await
//         .context("Failed to get temp file metadata")?
//         .permissions();

//     perms.set_mode(0o744);

//     file.set_permissions(perms)
//         .await
//         .context("Failed to set executable permission on temp file")?;

//     Ok(temp_address)
// }

// // TODO: support hostname (also in gossip as well)
// #[derive(Deserialize)]
// pub struct IpAndPort {
//     address: IpAddr,
//     port: u16,
// }

// #[derive(Deserialize)]
// pub struct PdConfig {
//     data_dir: String,
//     peer_url: IpAndPort,
//     client_url: IpAndPort,
//     log_file: Option<String>,
// }

// #[derive(Deserialize)]
// pub struct NodeConfig {
//     cluster_url: IpAndPort,
//     data_dir: String,
//     log_file: Option<String>,
// }

// #[derive(Deserialize)]
// pub struct TikvRunnerConfig {
//     pd: PdConfig,
//     node: NodeConfig,
// }

// #[async_trait]
// #[clonable]
// pub trait TikvRunner: Clone + Send + Sync {
//     async fn stop(&self) -> Result<()>;
// }

// struct TikvRunnerArgs {
//     pd_args: Vec<String>,
//     tikv_args: Vec<String>,
// }

// fn generate_pd_name(node: &NodeAddress) -> String {
//     const PD_PREFIX: &str = "pd_node_";
//     format!("{PD_PREFIX}{}_{}", node.address, node.port)
// }

// fn generate_arguments(
//     node_address: NodeAddress,
//     gossip_seeds: &[NodeAddress],
//     config: TikvRunnerConfig,
// ) -> TikvRunnerArgs {
//     let mut initial_cluster = gossip_seeds
//         .into_iter()
//         .map(|seed| {
//             let name = generate_pd_name(seed);
//             format!("{name}={}:{}", seed.address, config.pd.peer_url.port)
//         })
//         .collect::<Vec<String>>();

//     let pd_name = generate_pd_name(&node_address);

//     initial_cluster.push(format!(
//         "{pd_name}={}:{}",
//         node_address.address, config.pd.peer_url.port
//     ));

//     let initial_cluster = initial_cluster.join(", ");

//     let mut pd_args = vec![
//         format!("--name={pd_name}"),
//         format!("--data-dir={}", config.pd.data_dir),
//         format!(
//             "--client-urls=\"{}:{}\"",
//             config.pd.client_url.address, config.pd.client_url.port
//         ),
//         format!(
//             "--peer-urls=\"{}:{}\"",
//             config.pd.peer_url.address, config.pd.peer_url.port
//         ),
//         format!("--initial-cluster==\"{initial_cluster}\""),
//     ];

//     match config.pd.log_file {
//         Some(log_file) => pd_args.push(format!("--log-file={log_file}")),
//         None => (),
//     }

//     let mut tikv_args = vec![
//         format!(
//             "--pd-endpoints=\"{}:{}\"",
//             config.pd.client_url.address, config.pd.client_url.port
//         ),
//         format!(
//             "--addr=\"{}:{}\"",
//             config.node.cluster_url.address, config.node.cluster_url.port
//         ),
//         format!("--data-dir={}", config.node.data_dir),
//     ];

//     match config.node.log_file {
//         Some(log_file) => tikv_args.push(format!("--log-file={log_file}")),
//         None => (),
//     }

//     TikvRunnerArgs { pd_args, tikv_args }
// }

// enum Message {
//     Stop,
// }

// #[derive(Clone)]
// struct TikvRunnerImpl {
//     mailbox: CallbackMailboxProcessor<Message>,
// }

// pub async fn start(
//     node_address: NodeAddress,
//     gossip_seeds: &[NodeAddress],
//     config: TikvRunnerConfig,
// ) -> Result<Box<dyn TikvRunner>> {
//     let tikv_version = env!("TIKV_VERSION");
//     let pd_exe = check_and_extract_embedded_executable(&format!("pd-server-{tikv_version}"))
//         .await
//         .context("Failed to create pd-exe")?;
//     let tikv_exe = check_and_extract_embedded_executable(&format!("tikv-server-{tikv_version}"))
//         .await
//         .context("Failed to create tikv-exe")?;

//     let args = generate_arguments(node_address, gossip_seeds, config);

//     let pd_process = std::process::Command::new(pd_exe)
//         .args(args.pd_args)
//         .spawn()
//         .context("Failed to spawn process pd!!")?;

//     let tikv_process = std::process::Command::new(tikv_exe)
//         .args(args.tikv_args)
//         .spawn()
//         .context("Failed to spawn process tikv!!")?;

//     let mailbox = CallbackMailboxProcessor::start(
//         step,
//         TikvRunnerState {
//             pd_process,
//             tikv_process,
//         },
//         10000,
//     );

//     let res = TikvRunnerImpl { mailbox };

//     Ok(Box::new(res))
// }

// #[async_trait]
// impl TikvRunner for TikvRunnerImpl {
//     async fn stop(&self) -> Result<()> {
//         self.mailbox.post(Message::Stop).await.map_err(Into::into)
//     }
// }

// struct TikvRunnerState {
//     pd_process: Child,
//     tikv_process: Child,
// }

// async fn step(
//     _mb: CallbackMailboxProcessor<Message>,
//     msg: Message,
//     mut state: TikvRunnerState,
// ) -> TikvRunnerState {
//     match msg {
//         Message::Stop => {
//             state.pd_process.kill();
//             state.tikv_process.kill();
//         }
//     }
//     state
// }
=======
use std::{
    env,
    net::IpAddr,
    os::unix::prelude::PermissionsExt,
    path::{Path, PathBuf},
    process::Child,
};

use anyhow::{Context, Result};
use async_trait::async_trait;
use dyn_clonable::clonable;
use mailbox_processor::callback::CallbackMailboxProcessor;
use rust_embed::RustEmbed;
use serde::Deserialize;
use tokio::{fs::File, io::AsyncWriteExt};

use crate::network::gossip::{KnownNodeConfig, NodeAddress};

#[derive(RustEmbed)]
#[folder = "assets"]
pub struct Assets;

async fn check_and_extract_embedded_executable(name: &str) -> Result<PathBuf> {
    let mut temp_address = env::temp_dir();
    temp_address.push(name);

    if temp_address.exists() {
        return Ok(temp_address);
    }

    let tool = <Assets as RustEmbed>::get(name).context("Failed to get embedded asset")?;
    let tool_bytes = tool.data;

    let temp_address_ref: &Path = temp_address.as_ref();

    let mut file = File::create(temp_address_ref)
        .await
        .context("Failed to create temp file")?;

    file.write_all(&tool_bytes)
        .await
        .context("Failed to write embedded resource to temp file")?;

    file.flush().await.context("Failed to flush temp file")?;

    let mut perms = file
        .metadata()
        .await
        .context("Failed to get temp file metadata")?
        .permissions();

    perms.set_mode(0o744);

    file.set_permissions(perms)
        .await
        .context("Failed to set executable permission on temp file")?;

    Ok(temp_address)
}

// TODO: support hostname (also in gossip as well)
#[derive(Deserialize)]
pub struct IpAndPort {
    address: IpAddr,
    port: u16,
}

#[derive(Deserialize)]
pub struct PdConfig {
    data_dir: String,
    peer_url: IpAndPort,
    client_url: IpAndPort,
    log_file: Option<String>,
}

#[derive(Deserialize)]
pub struct NodeConfig {
    cluster_url: IpAndPort,
    data_dir: String,
    log_file: Option<String>,
}

#[derive(Deserialize)]
pub struct TikvRunnerConfig {
    pub pd: PdConfig,
    pub node: NodeConfig,
}

#[async_trait]
#[clonable]
pub trait TikvRunner: Clone + Send + Sync {
    async fn stop(&self) -> Result<()>;
}

struct TikvRunnerArgs {
    pd_args: Vec<String>,
    tikv_args: Vec<String>,
}

enum Node<'a> {
    Known(&'a KnownNodeConfig),
    Node(&'a NodeAddress),
}

fn generate_pd_name(node: Node<'_>) -> String {
    const PD_PREFIX: &str = "pd_node_";
    match node {
        Node::Known(n) => format!("{PD_PREFIX}{}_{}", n.ip, n.gossip_port),
        Node::Node(n) => format!("{PD_PREFIX}{}_{}", n.address, n.port),
    }
}

fn generate_arguments(
    node_address: NodeAddress,
    known_node_config: Vec<KnownNodeConfig>,
    config: TikvRunnerConfig,
) -> TikvRunnerArgs {
    let mut initial_cluster = known_node_config
        .into_iter()
        .map(|node| {
            let name = generate_pd_name(Node::Known(&node));
            format!("{name}={}:{}", node.ip, node.pd_port)
        })
        .collect::<Vec<String>>();

    let pd_name = generate_pd_name(Node::Node(&node_address));

    initial_cluster.push(format!(
        "{pd_name}={}:{}",
        node_address.address, config.pd.peer_url.port
    ));

    let initial_cluster = initial_cluster.join(", ");

    let mut pd_args = vec![
        format!("--name={pd_name}"),
        format!("--data-dir={}", config.pd.data_dir),
        format!(
            "--client-urls=\"{}:{}\"",
            config.pd.client_url.address, config.pd.client_url.port
        ),
        format!(
            "--peer-urls=\"{}:{}\"",
            config.pd.peer_url.address, config.pd.peer_url.port
        ),
        format!("--initial-cluster=\"{initial_cluster}\""),
    ];

    if let Some(log_file) = config.pd.log_file {
        pd_args.push(format!("--log-file={log_file}"))
    }

    let mut tikv_args = vec![
        format!(
            "--pd-endpoints=\"{}:{}\"",
            config.pd.client_url.address, config.pd.client_url.port
        ),
        format!(
            "--addr=\"{}:{}\"",
            config.node.cluster_url.address, config.node.cluster_url.port
        ),
        format!("--data-dir={}", config.node.data_dir),
    ];

    if let Some(log_file) = config.node.log_file {
        tikv_args.push(format!("--log-file={log_file}"))
    }

    TikvRunnerArgs { pd_args, tikv_args }
}

enum Message {
    Stop,
}

#[derive(Clone)]
struct TikvRunnerImpl {
    mailbox: CallbackMailboxProcessor<Message>,
}

pub async fn start(
    node_address: NodeAddress,
    known_node_config: Vec<KnownNodeConfig>,
    config: TikvRunnerConfig,
) -> Result<Box<dyn TikvRunner>> {
    let tikv_version = env!("TIKV_VERSION");
    let pd_exe = check_and_extract_embedded_executable(&format!("pd-server-{tikv_version}"))
        .await
        .context("Failed to create pd-exe")?;
    let tikv_exe = check_and_extract_embedded_executable(&format!("tikv-server-{tikv_version}"))
        .await
        .context("Failed to create tikv-exe")?;

    let args = generate_arguments(node_address, known_node_config, config);

    let pd_process = std::process::Command::new(pd_exe)
        .args(args.pd_args)
        .spawn()
        .context("Failed to spawn process pd!!")?;

    let tikv_process = std::process::Command::new(tikv_exe)
        .args(args.tikv_args)
        .spawn()
        .context("Failed to spawn process tikv!!")?;

    let mailbox = CallbackMailboxProcessor::start(
        step,
        TikvRunnerState {
            pd_process,
            tikv_process,
        },
        10000,
    );

    let res = TikvRunnerImpl { mailbox };

    Ok(Box::new(res))
}

#[async_trait]
impl TikvRunner for TikvRunnerImpl {
    async fn stop(&self) -> Result<()> {
        self.mailbox.post(Message::Stop).await.map_err(Into::into)
    }
}

struct TikvRunnerState {
    pd_process: Child,
    tikv_process: Child,
}

async fn step(
    _mb: CallbackMailboxProcessor<Message>,
    msg: Message,
    mut state: TikvRunnerState,
) -> TikvRunnerState {
    match msg {
        Message::Stop => {
            state.pd_process.kill();
            state.tikv_process.kill();
        }
    }
    state
}
>>>>>>> 2af50750
<|MERGE_RESOLUTION|>--- conflicted
+++ resolved
@@ -1,243 +1,3 @@
-<<<<<<< HEAD
-// use std::{
-//     env,
-//     net::IpAddr,
-//     os::unix::prelude::PermissionsExt,
-//     path::{Path, PathBuf},
-//     process::Child,
-// };
-
-// use anyhow::{Context, Result};
-// use async_trait::async_trait;
-// use dyn_clonable::clonable;
-// use mailbox_processor::callback::CallbackMailboxProcessor;
-// use rust_embed::RustEmbed;
-// use serde::Deserialize;
-// use tokio::{fs::File, io::AsyncWriteExt};
-
-// use crate::network::gossip::NodeAddress;
-
-// #[derive(RustEmbed)]
-// #[folder = "assets"]
-// pub struct Assets;
-
-// async fn check_and_extract_embedded_executable(name: &str) -> Result<PathBuf> {
-//     let mut temp_address = env::temp_dir();
-//     temp_address.push(name);
-
-//     if temp_address.exists() {
-//         return Ok(temp_address);
-//     }
-
-//     let tool = <Assets as RustEmbed>::get(name).context("Failed to get embedded asset")?;
-//     let tool_bytes = tool.data;
-
-//     let temp_address_ref: &Path = temp_address.as_ref();
-
-//     let mut file = File::create(temp_address_ref)
-//         .await
-//         .context("Failed to create temp file")?;
-
-//     file.write_all(&tool_bytes)
-//         .await
-//         .context("Failed to write embedded resource to temp file")?;
-
-//     file.flush().await.context("Failed to flush temp file")?;
-
-//     let mut perms = file
-//         .metadata()
-//         .await
-//         .context("Failed to get temp file metadata")?
-//         .permissions();
-
-//     perms.set_mode(0o744);
-
-//     file.set_permissions(perms)
-//         .await
-//         .context("Failed to set executable permission on temp file")?;
-
-//     Ok(temp_address)
-// }
-
-// // TODO: support hostname (also in gossip as well)
-// #[derive(Deserialize)]
-// pub struct IpAndPort {
-//     address: IpAddr,
-//     port: u16,
-// }
-
-// #[derive(Deserialize)]
-// pub struct PdConfig {
-//     data_dir: String,
-//     peer_url: IpAndPort,
-//     client_url: IpAndPort,
-//     log_file: Option<String>,
-// }
-
-// #[derive(Deserialize)]
-// pub struct NodeConfig {
-//     cluster_url: IpAndPort,
-//     data_dir: String,
-//     log_file: Option<String>,
-// }
-
-// #[derive(Deserialize)]
-// pub struct TikvRunnerConfig {
-//     pd: PdConfig,
-//     node: NodeConfig,
-// }
-
-// #[async_trait]
-// #[clonable]
-// pub trait TikvRunner: Clone + Send + Sync {
-//     async fn stop(&self) -> Result<()>;
-// }
-
-// struct TikvRunnerArgs {
-//     pd_args: Vec<String>,
-//     tikv_args: Vec<String>,
-// }
-
-// fn generate_pd_name(node: &NodeAddress) -> String {
-//     const PD_PREFIX: &str = "pd_node_";
-//     format!("{PD_PREFIX}{}_{}", node.address, node.port)
-// }
-
-// fn generate_arguments(
-//     node_address: NodeAddress,
-//     gossip_seeds: &[NodeAddress],
-//     config: TikvRunnerConfig,
-// ) -> TikvRunnerArgs {
-//     let mut initial_cluster = gossip_seeds
-//         .into_iter()
-//         .map(|seed| {
-//             let name = generate_pd_name(seed);
-//             format!("{name}={}:{}", seed.address, config.pd.peer_url.port)
-//         })
-//         .collect::<Vec<String>>();
-
-//     let pd_name = generate_pd_name(&node_address);
-
-//     initial_cluster.push(format!(
-//         "{pd_name}={}:{}",
-//         node_address.address, config.pd.peer_url.port
-//     ));
-
-//     let initial_cluster = initial_cluster.join(", ");
-
-//     let mut pd_args = vec![
-//         format!("--name={pd_name}"),
-//         format!("--data-dir={}", config.pd.data_dir),
-//         format!(
-//             "--client-urls=\"{}:{}\"",
-//             config.pd.client_url.address, config.pd.client_url.port
-//         ),
-//         format!(
-//             "--peer-urls=\"{}:{}\"",
-//             config.pd.peer_url.address, config.pd.peer_url.port
-//         ),
-//         format!("--initial-cluster==\"{initial_cluster}\""),
-//     ];
-
-//     match config.pd.log_file {
-//         Some(log_file) => pd_args.push(format!("--log-file={log_file}")),
-//         None => (),
-//     }
-
-//     let mut tikv_args = vec![
-//         format!(
-//             "--pd-endpoints=\"{}:{}\"",
-//             config.pd.client_url.address, config.pd.client_url.port
-//         ),
-//         format!(
-//             "--addr=\"{}:{}\"",
-//             config.node.cluster_url.address, config.node.cluster_url.port
-//         ),
-//         format!("--data-dir={}", config.node.data_dir),
-//     ];
-
-//     match config.node.log_file {
-//         Some(log_file) => tikv_args.push(format!("--log-file={log_file}")),
-//         None => (),
-//     }
-
-//     TikvRunnerArgs { pd_args, tikv_args }
-// }
-
-// enum Message {
-//     Stop,
-// }
-
-// #[derive(Clone)]
-// struct TikvRunnerImpl {
-//     mailbox: CallbackMailboxProcessor<Message>,
-// }
-
-// pub async fn start(
-//     node_address: NodeAddress,
-//     gossip_seeds: &[NodeAddress],
-//     config: TikvRunnerConfig,
-// ) -> Result<Box<dyn TikvRunner>> {
-//     let tikv_version = env!("TIKV_VERSION");
-//     let pd_exe = check_and_extract_embedded_executable(&format!("pd-server-{tikv_version}"))
-//         .await
-//         .context("Failed to create pd-exe")?;
-//     let tikv_exe = check_and_extract_embedded_executable(&format!("tikv-server-{tikv_version}"))
-//         .await
-//         .context("Failed to create tikv-exe")?;
-
-//     let args = generate_arguments(node_address, gossip_seeds, config);
-
-//     let pd_process = std::process::Command::new(pd_exe)
-//         .args(args.pd_args)
-//         .spawn()
-//         .context("Failed to spawn process pd!!")?;
-
-//     let tikv_process = std::process::Command::new(tikv_exe)
-//         .args(args.tikv_args)
-//         .spawn()
-//         .context("Failed to spawn process tikv!!")?;
-
-//     let mailbox = CallbackMailboxProcessor::start(
-//         step,
-//         TikvRunnerState {
-//             pd_process,
-//             tikv_process,
-//         },
-//         10000,
-//     );
-
-//     let res = TikvRunnerImpl { mailbox };
-
-//     Ok(Box::new(res))
-// }
-
-// #[async_trait]
-// impl TikvRunner for TikvRunnerImpl {
-//     async fn stop(&self) -> Result<()> {
-//         self.mailbox.post(Message::Stop).await.map_err(Into::into)
-//     }
-// }
-
-// struct TikvRunnerState {
-//     pd_process: Child,
-//     tikv_process: Child,
-// }
-
-// async fn step(
-//     _mb: CallbackMailboxProcessor<Message>,
-//     msg: Message,
-//     mut state: TikvRunnerState,
-// ) -> TikvRunnerState {
-//     match msg {
-//         Message::Stop => {
-//             state.pd_process.kill();
-//             state.tikv_process.kill();
-//         }
-//     }
-//     state
-// }
-=======
 use std::{
     env,
     net::IpAddr,
@@ -481,5 +241,4 @@
         }
     }
     state
-}
->>>>>>> 2af50750
+}