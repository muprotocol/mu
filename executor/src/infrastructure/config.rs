use std::path::PathBuf;

pub use mu_common::serde_support::{ConfigDuration, ConfigLogLevelFilter, ConfigUri};

use anyhow::{Context, Result};
use config::{Config, Environment, File, FileFormat};

use mu_db::DbConfig;

use mu_gateway::GatewayManagerConfig;
use mu_runtime::RuntimeConfig;
<<<<<<< HEAD
use mu_storage::StorageConfig;
=======
use serde::Deserialize;
>>>>>>> 0835644a

use crate::{
    log_setup::LogConfig,
    network::{connection_manager::ConnectionManagerConfig, membership::MembershipConfig},
    stack::{blockchain_monitor::BlockchainMonitorConfig, scheduler::SchedulerConfig},
};

pub struct SystemConfig(
    pub ConnectionManagerConfig,
    pub MembershipConfig,
    pub DbConfig,
    pub StorageConfig,
    pub GatewayManagerConfig,
    pub LogConfig,
    pub PartialRuntimeConfig,
    pub SchedulerConfig,
    pub BlockchainMonitorConfig,
);

pub fn initialize_config() -> Result<SystemConfig> {
    let defaults = vec![
        ("log.level", "warn"),
        ("connection_manager.listen_ip", "0.0.0.0"),
        ("connection_manager.listen_port", "12012"),
        ("connection_manager.max_request_size_kb", "8192"),
        ("membership.update_interval", "5s"),
        ("membership.assume_dead_after", "20s"),
        ("initial_cluster.ip", "127.0.0.1"),
        ("initial_cluster.gossip_port", "12012"),
        ("initial_cluster.pd_port", "2380"),
        ("gateway_manager.listen_ip", "0.0.0.0"),
        ("gateway_manager.listen_port", "12012"),
        ("scheduler.tick_interval", "1s"),
        ("blockchain_monitor.solana_cluster_rpc_url", "https://api.mainnet-beta.solana.com:8899/"),
        ("blockchain_monitor.solana_cluster_pub_sub_url", "https://api.mainnet-beta.solana.com:8900/"),
        ("blockchain_monitor.solana_provider_public_key", "AAAAAAAAAAAAAAAAAAAAAAAAAAAAAAAAAAAAAAAAAAAA"),
        ("blockchain_monitor.solana_region_number", "1"),
        ("blockchain_monitor.solana_usage_signer_private_key", "AAAAAAAAAAAAAAAAAAAAAAAAAAAAAAAAAAAAAAAAAAAAAAAAAAAAAAAAAAAAAAAAAAAAAAAAAAAAAAAAAAAAAAAA"),
        ("runtime.include_function_logs", "false"),
    ];

    let default_arrays = vec!["log.filters", "gossip.seeds"];

    let env = Environment::default()
        .prefix("MU")
        .prefix_separator("__")
        .keep_prefix(false)
        .separator("__")
        .try_parsing(true);

    let mut builder = Config::builder();

    for (key, val) in defaults {
        builder = builder
            .set_default(key, val)
            .context("Failed to add default config")?;
    }

    for key in default_arrays {
        builder = builder
            .set_default(key, Vec::<String>::new())
            .context("Failed to add default array config")?;
    }

    builder = builder.add_source(File::new("mu-conf.yaml", FileFormat::Yaml));

    #[cfg(debug_assertions)]
    {
        if std::path::Path::new("mu-conf.dev.yaml").exists() {
            builder = builder.add_source(File::new("mu-conf.dev.yaml", FileFormat::Yaml));
        }
    }

    builder = builder.add_source(env);

    let config = builder
        .build()
        .context("Failed to initialize configuration")?;

    let connection_manager_config = config
        .get("connection_manager")
        .context("Invalid connection_manager config")?;

    let membership_config = config
        .get("membership")
        .context("Invalid membership config")?;

<<<<<<< HEAD
    let storage_config = config.get("storage").context("Invalid storage config")?;

    let known_node_config: Vec<KnownNodeConfig> = config
        .get("initial_cluster")
        .context("Invalid known_node config")?;
=======
    let db_config = config.get("db").context("Invalid database config")?;
>>>>>>> 0835644a

    let gateway_config = config
        .get("gateway_manager")
        .context("Invalid gateway config")?;

    let log_config = config.get("log").context("Invalid log config")?;

    let partial_runtime_config: PartialRuntimeConfig =
        config.get("runtime").context("Invalid runtime config")?;

    let scheduler_config = config
        .get("scheduler")
        .context("Invalid scheduler config")?;

    let blockchain_monitor_config = config
        .get("blockchain_monitor")
        .context("Invalid blockchain monitor config")?;

    Ok(SystemConfig(
        connection_manager_config,
        membership_config,
        db_config,
        storage_config,
        gateway_config,
        log_config,
        partial_runtime_config,
        scheduler_config,
        blockchain_monitor_config,
    ))
}

//We need this so `giga_instructions_limit` is not read from config, only from blockchain.
#[derive(Deserialize, Clone)]
pub struct PartialRuntimeConfig {
    pub cache_path: PathBuf,
    pub include_function_logs: bool,
}

impl PartialRuntimeConfig {
    pub fn complete(self, max_giga_instructions_per_call: Option<u32>) -> RuntimeConfig {
        RuntimeConfig {
            cache_path: self.cache_path,
            include_function_logs: self.include_function_logs,
            max_giga_instructions_per_call,
        }
    }
}<|MERGE_RESOLUTION|>--- conflicted
+++ resolved
@@ -9,11 +9,8 @@
 
 use mu_gateway::GatewayManagerConfig;
 use mu_runtime::RuntimeConfig;
-<<<<<<< HEAD
 use mu_storage::StorageConfig;
-=======
 use serde::Deserialize;
->>>>>>> 0835644a
 
 use crate::{
     log_setup::LogConfig,
@@ -101,15 +98,13 @@
         .get("membership")
         .context("Invalid membership config")?;
 
-<<<<<<< HEAD
+    let db_config = config.get("db").context("Invalid database config")?;
+
     let storage_config = config.get("storage").context("Invalid storage config")?;
 
     let known_node_config: Vec<KnownNodeConfig> = config
         .get("initial_cluster")
         .context("Invalid known_node config")?;
-=======
-    let db_config = config.get("db").context("Invalid database config")?;
->>>>>>> 0835644a
 
     let gateway_config = config
         .get("gateway_manager")
