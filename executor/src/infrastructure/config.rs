--- conflicted
+++ resolved
@@ -23,11 +23,8 @@
     Vec<KnownNodeConfig>,
     GatewayManagerConfig,
     LogConfig,
-<<<<<<< HEAD
+    RuntimeConfig,
     SchedulerConfig,
-=======
-    RuntimeConfig,
->>>>>>> fc683a72
 )> {
     let defaults = vec![
         ("log.level", "warn"),
@@ -98,13 +95,11 @@
 
     let log_config = config.get("log").context("Invalid log config")?;
 
-<<<<<<< HEAD
+    let runtime_config = config.get("runtime").context("Invalid runtime config")?;
+
     let scheduler_config = config
         .get("scheduler")
         .context("Invalid scheduler config")?;
-=======
-    let runtime_config = config.get("runtime").context("Invalid runtime config")?;
->>>>>>> fc683a72
 
     Ok((
         connection_manager_config,
@@ -112,10 +107,7 @@
         known_node_config,
         gateway_config,
         log_config,
-<<<<<<< HEAD
+        runtime_config,
         scheduler_config,
-=======
-        runtime_config,
->>>>>>> fc683a72
     ))
 }