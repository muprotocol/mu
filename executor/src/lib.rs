--- conflicted
+++ resolved
@@ -17,16 +17,6 @@
 use tokio::{select, sync::mpsc};
 use tokio_util::sync::CancellationToken;
 
-<<<<<<< HEAD
-use infrastructure::{config, log_setup};
-use mudb::database_manager::DatabaseManager;
-use network::{
-    connection_manager::{self, ConnectionManager, ConnectionManagerNotification},
-    gossip::{GossipNotification, KnownNodeConfig},
-};
-
-=======
->>>>>>> 79f37db9
 use crate::{
     infrastructure::{config, log_setup},
     network::{
@@ -35,7 +25,7 @@
     },
     stack::scheduler::{self, Scheduler, SchedulerNotification},
 };
-use mudb::service::DatabaseManager;
+use mudb::database_manager::DatabaseManager;
 
 pub async fn run() -> Result<()> {
     // TODO handle failures in components
