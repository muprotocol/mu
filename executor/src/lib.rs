pub mod gateway;
pub mod infrastructure;
pub mod mudb;
pub mod network;
pub mod runtime;
pub mod stack;
pub mod util;

use std::{
    process,
    time::{Duration, SystemTime},
};

use anyhow::{bail, Context, Result};
use log::*;
use mailbox_processor::NotificationChannel;
use tokio::{select, sync::mpsc};
use tokio_util::sync::CancellationToken;

<<<<<<< HEAD
use infrastructure::{config, log_setup};
use mudb::service::DatabaseManager;
use network::{
    connection_manager::{self, ConnectionManager, ConnectionManagerNotification},
    gossip::{GossipNotification, KnownNodeConfig},
};

=======
>>>>>>> 368f5e62
use crate::{
    infrastructure::{config, log_setup},
    network::{
        connection_manager::{self, ConnectionManager, ConnectionManagerNotification},
        gossip::{self, Gossip, GossipNotification, KnownNodeConfig, NodeAddress},
    },
    stack::scheduler::{self, Scheduler, SchedulerNotification},
};

pub async fn run() -> Result<()> {
    // TODO handle failures in components

    let cancellation_token = CancellationToken::new();
    let cancellation_token_clone = cancellation_token.clone();

    ctrlc::set_handler(move || cancellation_token_clone.cancel())
        .context("Failed to initialize Ctrl+C handler")?;

    let config::SystemConfig(
        connection_manager_config,
        gossip_config,
        mut known_nodes_config,
        gateway_manager_config,
        log_config,
        runtime_config,
        scheduler_config,
    ) = config::initialize_config()?;

    let my_node = NodeAddress {
        address: connection_manager_config.listen_address,
        port: connection_manager_config.listen_port,
        generation: SystemTime::now()
            .duration_since(SystemTime::UNIX_EPOCH)
            .unwrap()
            .as_nanos(),
    };
    let my_hash = my_node.get_hash();

    let is_seed = known_nodes_config
        .iter()
        .any(|n| is_same_node_as_me(n, &my_node));
    known_nodes_config.retain(|n| !is_same_node_as_me(n, &my_node));

    log_setup::setup(log_config)?;

    info!("Initializing Mu...");

    let (connection_manager_notification_channel, connection_manager_notification_receiver) =
        NotificationChannel::new();

    let connection_manager = connection_manager::start(
        connection_manager_config,
        connection_manager_notification_channel,
    )
    .context("Failed to start connection manager")?;

    if cancellation_token.is_cancelled() {
        process::exit(0);
    }

    let (gossip_notification_channel, mut gossip_notification_receiver) =
        NotificationChannel::new();

    let mut known_nodes = vec![];

    info!("Establishing connection to seeds");

    for node in known_nodes_config {
        match connection_manager.connect(node.address, node.port).await {
            Ok(connection_id) => known_nodes.push((
                NodeAddress {
                    address: node.address,
                    port: node.port,
                    generation: 0,
                },
                connection_id,
            )),

            Err(f) => warn!(
                "Failed to connect to seed {}:{}, will ignore this seed. Error is {f}",
                node.address, node.port
            ),
        }

        if cancellation_token.is_cancelled() {
            process::exit(0);
        }
    }

    if known_nodes.is_empty() && !is_seed {
        bail!("Failed to connect to any seeds and this node is not a seed, aborting");
    }

    let gossip = gossip::start(
        my_node,
        gossip_config,
        known_nodes,
        gossip_notification_channel,
    )
    .context("Failed to start gossip")?;

    let function_provider = runtime::providers::DefaultFunctionProvider::new();
    let database_manager = DatabaseManager::new().await?;
    let runtime = runtime::start(
        Box::new(function_provider),
        runtime_config,
        database_manager.clone(),
    )
    .await
    .context("Failed to initiate runtime")?;

    // TODO: no notification channel for now, requests are sent straight to runtime
    let gateway_manager = gateway::start(gateway_manager_config, runtime.clone())
        .await
        .context("Failed to start gateway manager")?;

    // TODO: fetch stacks from blockchain before starting scheduler
    let (scheduler_notification_channel, mut scheduler_notification_receiver) =
        NotificationChannel::new();
    let scheduler = scheduler::start(
        scheduler_config,
        my_hash,
        gossip.get_nodes().await?.into_iter().map(|n| n.0).collect(),
        vec![],
        scheduler_notification_channel,
        runtime.clone(),
        gateway_manager.clone(),
        database_manager.clone(),
    );

    // TODO: create a `Module`/`Subsystem`/`NotificationSource` trait to batch modules with their notification receivers?
    let scheduler_clone = scheduler.clone();
    let glue_task = tokio::spawn(async move {
        glue_modules(
            cancellation_token,
            connection_manager.as_ref(),
            connection_manager_notification_receiver,
            gossip.as_ref(),
            &mut gossip_notification_receiver,
            scheduler.as_ref(),
            &mut scheduler_notification_receiver,
        )
        .await;

        // Stop gateway manager first. This waits for rocket to shut down, essentially
        // running all requests to completion or cancelling them safely before shutting
        // the rest of the system down.
        gateway_manager
            .stop()
            .await
            .context("Failed to stop gateway manager")?;

        gossip.stop().await.context("Failed to stop gossip")?;

        // The glue loop shouldn't stop as soon as it receives a ctrl+C
        loop {
            match gossip_notification_receiver.recv().await {
                None => break,
                Some(notification) => {
                    process_gossip_notification(
                        Some(notification),
                        connection_manager.as_ref(),
                        gossip.as_ref(),
                        scheduler.as_ref(),
                    )
                    .await
                }
            }
        }

        connection_manager
            .stop()
            .await
            .context("Failed to stop connection manager")?;

        Result::<()>::Ok(())
    });

    // TODO make the wait configurable
    {
        info!("Waiting 4 seconds for node discovery to complete");
        tokio::time::sleep(Duration::from_secs(4)).await;

        info!("Deploying prototype stack");
        scheduler_clone.ready_to_schedule_stacks().await.unwrap();
        deploy_prototype_stack(scheduler_clone.as_ref()).await;
    }

    glue_task.await??;

    info!("Goodbye!");

    Ok(())
}

fn is_same_node_as_me(node: &KnownNodeConfig, me: &NodeAddress) -> bool {
    node.port == me.port && (node.address == me.address || node.address.is_loopback())
}

async fn deploy_prototype_stack(scheduler: &dyn Scheduler) {
    let yaml = std::fs::read_to_string("./prototype/stack.yaml").unwrap();
    let stack = serde_yaml::from_str::<mu_stack::Stack>(yaml.as_str()).unwrap();
    let id = mu_stack::StackID("00001111-2222-3333-4444-555566667777".parse().unwrap());
    scheduler.stack_available(id, stack).await.unwrap();
    warn!("Stack will be deployed with ID {id}");
}

async fn glue_modules(
    cancellation_token: CancellationToken,
    connection_manager: &dyn ConnectionManager,
    mut connection_manager_notification_receiver: mpsc::UnboundedReceiver<
        ConnectionManagerNotification,
    >,
    gossip: &dyn Gossip,
    gossip_notification_receiver: &mut mpsc::UnboundedReceiver<GossipNotification>,
    scheduler: &dyn Scheduler,
    scheduler_notification_receiver: &mut mpsc::UnboundedReceiver<SchedulerNotification>,
) {
    let mut debug_timer = tokio::time::interval(std::time::Duration::from_secs(3));

    loop {
        select! {
            () = cancellation_token.cancelled() => {
                info!("Received SIGINT, stopping");
                break;
            }

            _ = debug_timer.tick() => {
                let nodes = gossip.get_nodes().await;
                match nodes {
                    Ok(peers) => {
                        warn!(
                            "Discovered nodes: {:?}",
                            peers.iter().map(|n| format!("{}:{}", n.1.address, n.1.port)).collect::<Vec<_>>()
                        );
                    },
                    Err(f) => error!("Failed to get nodes: {}", f),
                }
            }

            notification = connection_manager_notification_receiver.recv() => {
                process_connection_manager_notification(notification, connection_manager, gossip).await;
            }

            notification = gossip_notification_receiver.recv() => {
                process_gossip_notification(notification, connection_manager, gossip, scheduler).await;
            }

            notification = scheduler_notification_receiver.recv() => {
                process_scheduler_notification(notification, gossip).await;
            }
        }
    }
}

async fn process_connection_manager_notification(
    notification: Option<ConnectionManagerNotification>,
    connection_manager: &dyn ConnectionManager,
    gossip: &dyn Gossip,
) {
    match notification {
        None => (), // TODO
        Some(ConnectionManagerNotification::NewConnectionAvailable(id)) => {
            info!("New connection available: {}", id)
        }
        Some(ConnectionManagerNotification::ConnectionClosed(id)) => {
            info!("Connection closed: {}", id)
        }
        Some(ConnectionManagerNotification::DatagramReceived(id, bytes)) => {
            debug!(
                "Datagram received from {}: {}",
                id,
                String::from_utf8_lossy(&bytes)
            );

            gossip.receive_message(id, bytes);
        }
        Some(ConnectionManagerNotification::ReqRepReceived(id, req_id, bytes)) => {
            debug!(
                "Req-rep received from {}: {}",
                id,
                String::from_utf8_lossy(&bytes)
            );
            if let Err(f) = connection_manager.send_reply(id, req_id, bytes).await {
                error!("Failed to send reply: {}", f);
            }
        }
    }
}

async fn process_gossip_notification(
    notification: Option<GossipNotification>,
    connection_manager: &dyn ConnectionManager,
    gossip: &dyn Gossip,
    scheduler: &dyn Scheduler,
) {
    match notification {
        None => (), // TODO
        Some(GossipNotification::NodeDiscovered(node)) => {
            debug!("Node discovered: {node}");
            scheduler.node_discovered(node.get_hash()).await.unwrap(); // TODO: unwrap
        }
        Some(GossipNotification::NodeDied(node, cleanly)) => {
            debug!(
                "Node died {}: {node}",
                if cleanly { "cleanly" } else { "uncleanly" }
            );
            scheduler.node_died(node.get_hash()).await.unwrap(); // TODO: unwrap
        }
        Some(GossipNotification::NodeDeployedStacks(node, stack_ids)) => {
            debug!("Node deployed stacks: {node} <- {stack_ids:?}");
            scheduler
                .node_deployed_stacks(node.get_hash(), stack_ids)
                .await
                .unwrap(); // TODO: unwrap
        }
        Some(GossipNotification::NodeUndeployedStacks(node, stack_ids)) => {
            debug!("Node undeployed stack: {node} <- {stack_ids:?}");
            scheduler
                .node_undeployed_stacks(node.get_hash(), stack_ids)
                .await
                .unwrap(); // TODO: unwrap
        }
        Some(GossipNotification::Connect(req_id, address, port)) => {
            match connection_manager.connect(address, port).await {
                Ok(id) => gossip.connection_available(req_id, id),
                Err(f) => gossip.connection_failed(req_id, f),
            }
        }
        Some(GossipNotification::SendMessage(id, bytes)) => {
            connection_manager.send_datagram(id, bytes);
        }
        Some(GossipNotification::Disconnect(id)) => {
            connection_manager.disconnect(id).await.unwrap_or(());
        }
    }
}

async fn process_scheduler_notification(
    notification: Option<SchedulerNotification>,
    gossip: &dyn Gossip,
) {
    match notification {
        None => (), // TODO
        Some(SchedulerNotification::StackDeployed(id)) => {
            debug!("Deployed stack {id}");
            gossip.stack_deployed_locally(id).await.unwrap(); // TODO: unwrap
        }
        Some(SchedulerNotification::StackUndeployed(id)) => {
            debug!("Undeployed stack {id}");
            gossip.stack_undeployed_locally(id).await.unwrap(); // TODO: unwrap
        }
        Some(SchedulerNotification::FailedToDeployStack(id)) => {
            debug!("Failed to deploy stack {id}");
        }
    }
}<|MERGE_RESOLUTION|>--- conflicted
+++ resolved
@@ -17,16 +17,6 @@
 use tokio::{select, sync::mpsc};
 use tokio_util::sync::CancellationToken;
 
-<<<<<<< HEAD
-use infrastructure::{config, log_setup};
-use mudb::service::DatabaseManager;
-use network::{
-    connection_manager::{self, ConnectionManager, ConnectionManagerNotification},
-    gossip::{GossipNotification, KnownNodeConfig},
-};
-
-=======
->>>>>>> 368f5e62
 use crate::{
     infrastructure::{config, log_setup},
     network::{
@@ -35,6 +25,7 @@
     },
     stack::scheduler::{self, Scheduler, SchedulerNotification},
 };
+use mudb::service::DatabaseManager;
 
 pub async fn run() -> Result<()> {
     // TODO handle failures in components
