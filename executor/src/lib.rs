pub mod infrastructure;
pub mod network;
mod request_routing;
pub mod stack;

<<<<<<< HEAD
use std::{process, sync::Arc, time::SystemTime};
=======
use std::{
    net::IpAddr,
    process,
    sync::Arc,
    time::{Duration, SystemTime},
};
>>>>>>> f5d39818

use anyhow::{bail, Context, Result};
use async_trait::async_trait;
use log::*;
use mailbox_processor::NotificationChannel;
use mu_common::serde_support::IpOrHostname;
use mu_runtime::Runtime;
use network::rpc_handler::{self, RpcHandler, RpcRequestHandler};
use stack::{
    blockchain_monitor::{BlockchainMonitor, BlockchainMonitorNotification},
    usage_aggregator::{Usage, UsageAggregator},
};
use tokio::{
    select,
    sync::{mpsc, RwLock},
};
use tokio_util::sync::CancellationToken;

use crate::{
    infrastructure::{config, log_setup},
    network::{
        connection_manager::{self, ConnectionManager, ConnectionManagerNotification},
        gossip::{self, Gossip, GossipNotification, KnownNodeConfig},
        NodeAddress,
    },
    stack::{
        blockchain_monitor,
        scheduler::{self, Scheduler, SchedulerNotification},
    },
};

fn get_ip(ip_or_hostname: &IpOrHostname) -> Result<IpAddr, std::io::Error> {
    match ip_or_hostname {
        IpOrHostname::Ip(ip) => Ok(*ip),
        IpOrHostname::Hostname(hostname) => {
            let resolved = dns_lookup::lookup_host(hostname);
            resolved.map(|ip| ip[0]) // ip[0] is the ipv4 and ip[1] is the ipv6 resolution
        }
    }
}

pub async fn run() -> Result<()> {
    // TODO handle failures in components

    let cancellation_token = CancellationToken::new();
    let cancellation_token_clone = cancellation_token.clone();

    ctrlc::set_handler(move || cancellation_token_clone.cancel())
        .context("Failed to initialize Ctrl+C handler")?;

    let config::SystemConfig(
        connection_manager_config,
        gossip_config,
        known_nodes_config,
        db_config,
        gateway_manager_config,
        log_config,
        runtime_config,
        scheduler_config,
        blockchain_monitor_config,
    ) = config::initialize_config()?;

    let stabilization_wait_time = *gossip_config.network_stabilization_wait_time;

    let my_node = NodeAddress {
        address: connection_manager_config.listen_address,
        port: connection_manager_config.listen_port,
        generation: SystemTime::now()
            .duration_since(SystemTime::UNIX_EPOCH)
            .unwrap()
            .as_nanos(),
    };
    let my_hash = my_node.get_hash();

    let is_seed = known_nodes_config
        .iter()
        .map(|n| is_same_node_as_me(n, &my_node))
        .collect::<Result<Vec<bool>>>()?
        .iter()
        .any(|b| *b);

    let retained_known_nodes_config = known_nodes_config
        .iter()
        .filter_map(|n| match is_same_node_as_me(n, &my_node) {
            Ok(same) => {
                if !same {
                    Some(Ok(n))
                } else {
                    None
                }
            }
            Err(e) => Some(Err(e)),
        })
        .collect::<Result<Vec<_>>>()?;

    log_setup::setup(log_config)?;

    info!("Initializing Mu...");

    let (connection_manager_notification_channel, connection_manager_notification_receiver) =
        NotificationChannel::new();

    let connection_manager = connection_manager::start(
        connection_manager_config,
        connection_manager_notification_channel,
    )
    .context("Failed to start connection manager")?;

    if cancellation_token.is_cancelled() {
        process::exit(0);
    }

    let (gossip_notification_channel, mut gossip_notification_receiver) =
        NotificationChannel::new();

    let mut known_nodes = vec![];

    info!("Establishing connection to seeds");

    for node in &retained_known_nodes_config {
        let node_ip = get_ip(&node.address)?;

        match connection_manager.connect(node_ip, node.gossip_port).await {
            Ok(connection_id) => known_nodes.push((
                NodeAddress {
                    address: node_ip,
                    port: node.gossip_port,
                    generation: 0,
                },
                connection_id,
            )),

            Err(f) => warn!(
                "Failed to connect to seed {}:{}, will ignore this seed. Error is {f}",
                node.address, node.gossip_port
            ),
        }

        if cancellation_token.is_cancelled() {
            process::exit(0);
        }
    }

    if known_nodes.is_empty() && !is_seed {
        bail!("Failed to connect to any seeds and this node is not a seed, aborting");
    }

    let usage_aggregator = stack::usage_aggregator::start();

    let (blockchain_monitor, mut blockchain_monitor_notification_receiver, region_id) =
        blockchain_monitor::start(blockchain_monitor_config, usage_aggregator.clone())
            .await
            .context("Failed to start blockchain monitor")?;

    let gossip = gossip::start(
        my_node.clone(),
        gossip_config,
        known_nodes,
        gossip_notification_channel,
        region_id,
    )
    .context("Failed to start gossip")?;

    let database_manager = mu_db::start(
        mu_db::NodeAddress {
            address: IpOrHostname::Ip(my_node.address),
            port: my_node.port,
        },
        retained_known_nodes_config
            .iter()
            .map(|c| mu_db::RemoteNode {
                address: c.address.clone(),
                gossip_port: c.gossip_port,
                pd_port: c.pd_port,
            })
            .collect(),
        db_config,
    )
    .await?;

    let (runtime, mut runtime_notification_receiver) =
        mu_runtime::start(database_manager.clone(), runtime_config)
            .await
            .context("Failed to initiate runtime")?;

    let rpc_handler = rpc_handler::new(
        connection_manager.clone(),
        RpcRequestHandlerImpl {
            runtime: runtime.clone(),
        },
    );

    let connection_manager_clone = connection_manager.clone();
    let gossip_clone = gossip.clone();
    let rpc_handler_clone = rpc_handler.clone();
    let runtime_clone = runtime.clone();

    let scheduler_ref = Arc::new(RwLock::new(None));
    let scheduler_ref_clone = scheduler_ref.clone();
    let (gateway_manager, mut gateway_notification_receiver) =
        mu_gateway::start(gateway_manager_config, move |f, r| {
            Box::pin(request_routing::route_request(
                f,
                r,
                connection_manager_clone.clone(),
                gossip_clone.clone(),
                scheduler_ref_clone.clone(),
                rpc_handler_clone.clone(),
                runtime_clone.clone(),
            ))
        })
        .await
        .context("Failed to start gateway manager")?;

    // TODO: fetch stacks from blockchain before starting scheduler
    let (scheduler_notification_channel, mut scheduler_notification_receiver) =
        NotificationChannel::new();
    let scheduler = scheduler::start(
        scheduler_config,
        my_hash,
        gossip.get_nodes().await?.into_iter().map(|n| n.0).collect(),
        vec![],
        scheduler_notification_channel,
        runtime.clone(),
        gateway_manager.clone(),
        database_manager.clone(),
    );

    *scheduler_ref.write().await = Some(scheduler.clone());

    // TODO: create a `Module`/`Subsystem`/`NotificationSource` trait to batch modules with their notification receivers?
    let scheduler_clone = scheduler.clone();
    let glue_task = tokio::spawn(async move {
        glue_modules(
            cancellation_token,
            connection_manager.as_ref(),
            connection_manager_notification_receiver,
            gossip.as_ref(),
            &mut gossip_notification_receiver,
            scheduler.as_ref(),
            &mut scheduler_notification_receiver,
            blockchain_monitor.as_ref(),
            &mut blockchain_monitor_notification_receiver,
            rpc_handler.as_ref(),
            usage_aggregator.as_ref(),
            &mut gateway_notification_receiver,
            &mut runtime_notification_receiver,
        )
        .await;

        trace!("Stopping blockchain monitor");
        blockchain_monitor
            .stop()
            .await
            .context("Failed to stop blockchain monitor")?;

        trace!("Stopping scheduler");
        scheduler.stop().await.context("Failed to stop scheduler")?;

        trace!("Stopping runtime");
        runtime.stop().await.context("Failed to stop runtime")?;

        trace!("Stopping database manager");
        database_manager
            .stop_embedded_cluster()
            .await
            .context("Failed to stop runtime")?;

        // Stop gateway manager first. This waits for actix-web to shut down, essentially
        // running all requests to completion or cancelling them safely before shutting
        // the rest of the system down.
        trace!("Stopping gateway manager");
        gateway_manager
            .stop()
            .await
            .context("Failed to stop gateway manager")?;

        trace!("Stopping gossip");
        gossip.stop().await.context("Failed to stop gossip")?;

        // The glue loop shouldn't stop as soon as it receives a ctrl+C
        trace!("Draining gossip notifications");
        loop {
            match gossip_notification_receiver.recv().await {
                None => break,
                Some(notification) => {
                    process_gossip_notification(
                        Some(notification),
                        connection_manager.as_ref(),
                        gossip.as_ref(),
                        scheduler.as_ref(),
                    )
                    .await
                }
            }
        }

        trace!("Stopping connection manager");
        connection_manager
            .stop()
            .await
            .context("Failed to stop connection manager")?;

        Result::<()>::Ok(())
    });

    {
        info!(
            "Waiting {} seconds for gossip state to stabilize",
            stabilization_wait_time.as_secs()
        );
        tokio::time::sleep(stabilization_wait_time).await;

        info!("Will start to schedule stacks now");
        scheduler_clone.ready_to_schedule_stacks().await?;
    }

    glue_task.await??;

    info!("Goodbye!");

    Ok(())
}

fn is_same_node_as_me(node: &KnownNodeConfig, me: &NodeAddress) -> Result<bool> {
    let node_ip = get_ip(&node.address)?;
    Ok(node.gossip_port == me.port && (node_ip == me.address || node_ip.is_loopback()))
}

#[derive(Clone)]
struct RpcRequestHandlerImpl {
    runtime: Box<dyn Runtime>,
}

#[async_trait]
impl RpcRequestHandler for RpcRequestHandlerImpl {
    async fn handle_request(&self, request: rpc_handler::RpcRequest) {
        let rpc_handler::RpcRequest::ExecuteFunctionRequest(function_id, request, send_response) =
            request;

        let helper = async move {
            let result = self
                .runtime
                .invoke_function(function_id, request)
                .await
                .context("Failed to invoke function")?;

            Ok(result)
        };

        send_response(helper.await).await;
    }
}

#[allow(clippy::too_many_arguments)]
async fn glue_modules(
    cancellation_token: CancellationToken,
    connection_manager: &dyn ConnectionManager,
    mut connection_manager_notification_receiver: mpsc::UnboundedReceiver<
        ConnectionManagerNotification,
    >,
    gossip: &dyn Gossip,
    gossip_notification_receiver: &mut mpsc::UnboundedReceiver<GossipNotification>,
    scheduler: &dyn Scheduler,
    scheduler_notification_receiver: &mut mpsc::UnboundedReceiver<SchedulerNotification>,
    _blockchain_monitor: &dyn BlockchainMonitor,
    blockchain_monitor_notification_receiver: &mut mpsc::UnboundedReceiver<
        BlockchainMonitorNotification,
    >,
    rpc_handler: &dyn RpcHandler,
    usage_aggregator: &dyn UsageAggregator,
    gateway_notification_receiver: &mut mpsc::UnboundedReceiver<mu_gateway::Notification>,
    runtime_notification_receiver: &mut mpsc::UnboundedReceiver<mu_runtime::Notification>,
) {
    loop {
        select! {
            () = cancellation_token.cancelled() => {
                info!("Received SIGINT, stopping");
                break;
            }

            notification = connection_manager_notification_receiver.recv() => {
                process_connection_manager_notification(notification, gossip, rpc_handler).await;
            }

            notification = gossip_notification_receiver.recv() => {
                process_gossip_notification(notification, connection_manager, gossip, scheduler).await;
            }

            notification = scheduler_notification_receiver.recv() => {
                process_scheduler_notification(notification, gossip).await;
            }

            notification = blockchain_monitor_notification_receiver.recv() => {
                process_blockchain_monitor_notification(notification, scheduler).await;
            }

            notification = gateway_notification_receiver.recv() => {
                handle_gateway_notification(notification, usage_aggregator);
            }

            notification = runtime_notification_receiver.recv() => {
                handle_runtime_notification(notification, usage_aggregator);
            }
        }
    }
}

async fn process_connection_manager_notification(
    notification: Option<ConnectionManagerNotification>,
    gossip: &dyn Gossip,
    rpc_handler: &dyn RpcHandler,
) {
    match notification {
        None => (), // TODO
        Some(ConnectionManagerNotification::NewConnectionAvailable(id)) => {
            debug!("New connection available: {}", id)
        }
        Some(ConnectionManagerNotification::ConnectionClosed(id)) => {
            debug!("Connection closed: {}", id)
        }
        Some(ConnectionManagerNotification::DatagramReceived(id, bytes)) => {
            debug!(
                "Datagram received from {}: {}",
                id,
                String::from_utf8_lossy(&bytes)
            );

            gossip.receive_message(id, bytes);
        }
        Some(ConnectionManagerNotification::ReqRepReceived(id, req_id, bytes)) => {
            debug!(
                "Req-rep received from {}: {}",
                id,
                String::from_utf8_lossy(&bytes)
            );
            rpc_handler.request_received(id, req_id, bytes);
        }
    }
}

async fn process_gossip_notification(
    notification: Option<GossipNotification>,
    connection_manager: &dyn ConnectionManager,
    gossip: &dyn Gossip,
    scheduler: &dyn Scheduler,
) {
    match notification {
        None => (), // TODO
        Some(GossipNotification::NodeDiscovered(node)) => {
            debug!("Node discovered: {node}");
            scheduler.node_discovered(node.get_hash()).await.unwrap(); // TODO: unwrap
        }
        Some(GossipNotification::NodeDied(node, cleanly)) => {
            debug!(
                "Node died {}: {node}",
                if cleanly { "cleanly" } else { "uncleanly" }
            );
            scheduler.node_died(node.get_hash()).await.unwrap(); // TODO: unwrap
        }
        Some(GossipNotification::NodeDeployedStacks(node, stack_ids)) => {
            debug!("Node deployed stacks: {node} <- {stack_ids:?}");
            scheduler
                .node_deployed_stacks(node.get_hash(), stack_ids)
                .await
                .unwrap(); // TODO: unwrap
        }
        Some(GossipNotification::NodeUndeployedStacks(node, stack_ids)) => {
            debug!("Node undeployed stack: {node} <- {stack_ids:?}");
            scheduler
                .node_undeployed_stacks(node.get_hash(), stack_ids)
                .await
                .unwrap(); // TODO: unwrap
        }
        Some(GossipNotification::Connect(req_id, address, port)) => {
            match connection_manager.connect(address, port).await {
                Ok(id) => gossip.connection_available(req_id, id),
                Err(f) => gossip.connection_failed(req_id, f),
            }
        }
        Some(GossipNotification::SendMessage(id, bytes)) => {
            connection_manager.send_datagram(id, bytes);
        }
        Some(GossipNotification::Disconnect(id)) => {
            connection_manager.disconnect(id).await.unwrap_or(());
        }
    }
}

async fn process_scheduler_notification(
    notification: Option<SchedulerNotification>,
    gossip: &dyn Gossip,
) {
    match notification {
        None => (), // TODO
        Some(SchedulerNotification::StackDeployed(id)) => {
            debug!("Deployed stack {id}");
            gossip.stack_deployed_locally(id).await.unwrap(); // TODO: unwrap
        }
        Some(SchedulerNotification::StackUndeployed(id)) => {
            debug!("Undeployed stack {id}");
            gossip.stack_undeployed_locally(id).await.unwrap(); // TODO: unwrap
        }
        Some(SchedulerNotification::FailedToDeployStack(id)) => {
            debug!("Failed to deploy stack {id}");
        }
    }
}

async fn process_blockchain_monitor_notification(
    notification: Option<BlockchainMonitorNotification>,
    scheduler: &dyn Scheduler,
) {
    match notification {
        None => (), // TODO
        Some(BlockchainMonitorNotification::StacksAvailable(stacks)) => {
            debug!("Stacks available: {stacks:?}");
            scheduler.stacks_available(stacks).await.unwrap();
        }
        Some(BlockchainMonitorNotification::StacksRemoved(stack_ids)) => {
            debug!("Stacks removed: {stack_ids:?}");
            scheduler.stacks_removed(stack_ids).await.unwrap();
        }
    }
}

fn handle_gateway_notification(
    notification: Option<mu_gateway::Notification>,
    usage_aggregator: &dyn UsageAggregator,
) {
    let mu_gateway::Notification::ReportUsage {
        stack_id,
        traffic,
        requests,
    } = notification.unwrap();

    usage_aggregator.register_usage(
        stack_id,
        vec![
            Usage::GatewayRequests { count: requests },
            Usage::GatewayTraffic {
                size_bytes: traffic,
            },
        ],
    );
}

fn handle_runtime_notification(
    notification: Option<mu_runtime::Notification>,
    usage_aggregator: &dyn UsageAggregator,
) {
    let mu_runtime::Notification::ReportUsage(stack_id, usage) = notification.unwrap();

    usage_aggregator.register_usage(
        stack_id,
        vec![
            Usage::DBRead {
                weak_reads: usage.db_weak_reads,
                strong_reads: usage.db_strong_reads,
            },
            Usage::DBWrite {
                weak_writes: usage.db_weak_writes,
                strong_writes: usage.db_strong_writes,
            },
            Usage::FunctionMBInstructions {
                memory_megabytes: usage.memory_megabytes,
                instructions: usage.function_instructions,
            },
        ],
    );
}<|MERGE_RESOLUTION|>--- conflicted
+++ resolved
@@ -3,16 +3,12 @@
 mod request_routing;
 pub mod stack;
 
-<<<<<<< HEAD
-use std::{process, sync::Arc, time::SystemTime};
-=======
 use std::{
     net::IpAddr,
     process,
     sync::Arc,
     time::{Duration, SystemTime},
 };
->>>>>>> f5d39818
 
 use anyhow::{bail, Context, Result};
 use async_trait::async_trait;
