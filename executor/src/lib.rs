--- conflicted
+++ resolved
@@ -95,9 +95,10 @@
 
     let database_manager = mu_db::start(db_config).await?;
 
-<<<<<<< HEAD
     let storage_manager = mu_storage::start(&storage_config).await?;
 
+    let runtime_config =
+        partial_runtime_config.complete(region_config.max_giga_instructions_per_call);
     let (runtime, mut runtime_notification_receiver) = mu_runtime::start(
         database_manager.clone(),
         storage_manager.clone(),
@@ -105,14 +106,6 @@
     )
     .await
     .context("Failed to initiate runtime")?;
-=======
-    let runtime_config =
-        partial_runtime_config.complete(region_config.max_giga_instructions_per_call);
-    let (runtime, mut runtime_notification_receiver) =
-        mu_runtime::start(database_manager.clone(), runtime_config)
-            .await
-            .context("Failed to initiate runtime")?;
->>>>>>> 0835644a
 
     let rpc_handler = rpc_handler::new(
         connection_manager.clone(),
@@ -208,53 +201,8 @@
         .await
         .context("Failed to stop blockchain monitor")?;
 
-<<<<<<< HEAD
-        trace!("Stopping storage manager");
-        storage_manager
-            .stop()
-            .await
-            .context("Failed to stop runtime")?;
-
-        trace!("Stopping database manager");
-        database_manager
-            .stop()
-            .await
-            .context("Failed to stop runtime")?;
-
-        // Stop gateway manager first. This waits for actix-web to shut down, essentially
-        // running all requests to completion or cancelling them safely before shutting
-        // the rest of the system down.
-        trace!("Stopping gateway manager");
-        gateway_manager
-            .stop()
-            .await
-            .context("Failed to stop gateway manager")?;
-
-        request_signer_cache.stop().await;
-
-        trace!("Stopping gossip");
-        gossip.stop().await.context("Failed to stop gossip")?;
-
-        // The glue loop shouldn't stop as soon as it receives a ctrl+C
-        trace!("Draining gossip notifications");
-        loop {
-            match gossip_notification_receiver.recv().await {
-                None => break,
-                Some(notification) => {
-                    process_gossip_notification(
-                        Some(notification),
-                        connection_manager.as_ref(),
-                        gossip.as_ref(),
-                        scheduler.as_ref(),
-                    )
-                    .await
-                }
-            }
-        }
-=======
     trace!("Stopping scheduler");
     scheduler.stop().await.context("Failed to stop scheduler")?;
->>>>>>> 0835644a
 
     trace!("Stopping runtime");
     runtime.stop().await.context("Failed to stop runtime")?;
