--- conflicted
+++ resolved
@@ -172,11 +172,16 @@
         },
     );
 
-<<<<<<< HEAD
+    let request_signer_cache = request_signer_cache::start();
+
     let scheduler_ref = Arc::new(RwLock::new(None));
-    let (gateway_manager, mut gateway_notification_receiver) =
-        mu_gateway::start(gateway_manager_config, {
-            // TODO: no notification channel for now, requests are sent straight to runtime
+    let (gateway_manager, mut gateway_notification_receiver) = mu_gateway::start(
+        gateway_manager_config,
+        api::service_factory(),
+        Some(api::DependencyAccessor {
+            request_signer_cache: request_signer_cache.clone(),
+        }),
+        {
             let connection_manager = connection_manager.clone();
             let gossip = gossip.clone();
             let scheduler_ref = scheduler_ref.clone();
@@ -194,40 +199,10 @@
                     runtime.clone(),
                 ))
             }
-        })
-        .await
-        .context("Failed to start gateway manager")?;
-=======
-    let request_signer_cache = request_signer_cache::start();
-
-    let connection_manager_clone = connection_manager.clone();
-    let gossip_clone = gossip.clone();
-    let rpc_handler_clone = rpc_handler.clone();
-    let runtime_clone = runtime.clone();
-
-    let scheduler_ref = Arc::new(RwLock::new(None));
-    let scheduler_ref_clone = scheduler_ref.clone();
-    let (gateway_manager, mut gateway_notification_receiver) = mu_gateway::start(
-        gateway_manager_config,
-        api::service_factory(),
-        Some(api::DependencyAccessor {
-            request_signer_cache: request_signer_cache.clone(),
-        }),
-        move |f, r| {
-            Box::pin(request_routing::route_request(
-                f,
-                r,
-                connection_manager_clone.clone(),
-                gossip_clone.clone(),
-                scheduler_ref_clone.clone(),
-                rpc_handler_clone.clone(),
-                runtime_clone.clone(),
-            ))
         },
     )
     .await
     .context("Failed to start gateway manager")?;
->>>>>>> 01073f20
 
     // TODO: fetch stacks from blockchain before starting scheduler
     let (scheduler_notification_channel, mut scheduler_notification_receiver) =
