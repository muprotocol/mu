pub mod gateway;
pub mod infrastructure;
pub mod mudb;
pub mod mudb_tikv;
pub mod network;
mod request_routing;
pub mod runtime;
pub mod stack;
pub mod util;

use std::{
    process,
    time::{Duration, SystemTime},
};

use anyhow::{bail, Context, Result};
use async_trait::async_trait;
use log::*;
use mailbox_processor::{NotificationChannel, ReplyChannel};
use mu_stack::StackID;
use network::rpc_handler::{self, RpcHandler, RpcRequestHandler};
use request_routing::RoutingTarget;
use runtime::Runtime;
use stack::blockchain_monitor::{BlockchainMonitor, BlockchainMonitorNotification};
use tokio::{select, sync::mpsc};
use tokio_util::sync::CancellationToken;

use crate::{
    infrastructure::{config, log_setup},
    network::{
        connection_manager::{self, ConnectionManager, ConnectionManagerNotification},
        gossip::{self, Gossip, GossipNotification, KnownNodeConfig},
        NodeAddress,
    },
    stack::{
        blockchain_monitor,
        scheduler::{self, Scheduler, SchedulerNotification},
    },
};
use mudb::service::DatabaseManager;

pub async fn run() -> Result<()> {
    // TODO handle failures in components

    let cancellation_token = CancellationToken::new();
    let cancellation_token_clone = cancellation_token.clone();

    ctrlc::set_handler(move || cancellation_token_clone.cancel())
        .context("Failed to initialize Ctrl+C handler")?;

    let config::SystemConfig(
        connection_manager_config,
        gossip_config,
        mut known_nodes_config,
        tikv_config,
        gateway_manager_config,
        log_config,
        runtime_config,
        scheduler_config,
        blockchain_monitor_config,
        db_manager_config,
    ) = config::initialize_config()?;

    let my_node = NodeAddress {
        address: connection_manager_config.listen_address,
        port: connection_manager_config.listen_port,
        generation: SystemTime::now()
            .duration_since(SystemTime::UNIX_EPOCH)
            .unwrap()
            .as_nanos(),
    };
    let my_hash = my_node.get_hash();

    let is_seed = known_nodes_config
        .iter()
        .any(|n| is_same_node_as_me(n, &my_node));
    known_nodes_config.retain(|n| !is_same_node_as_me(n, &my_node));

    log_setup::setup(log_config)?;

    info!("Initializing Mu...");

    let (connection_manager_notification_channel, connection_manager_notification_receiver) =
        NotificationChannel::new();

    let connection_manager = connection_manager::start(
        connection_manager_config,
        connection_manager_notification_channel,
    )
    .context("Failed to start connection manager")?;

    if cancellation_token.is_cancelled() {
        process::exit(0);
    }

    let (gossip_notification_channel, mut gossip_notification_receiver) =
        NotificationChannel::new();

    let mut known_nodes = vec![];

    info!("Establishing connection to seeds");

    for node in known_nodes_config {
        match connection_manager.connect(node.ip, node.gossip_port).await {
            Ok(connection_id) => known_nodes.push((
                NodeAddress {
                    address: node.ip,
                    port: node.gossip_port,
                    generation: 0,
                },
                connection_id,
            )),

            Err(f) => warn!(
<<<<<<< HEAD
                "Failed to connect to seed {}:{}, will ignore this seed. Error is {f}",
                node.ip, node.gossip_port
=======
                "Failed to connect to seed {}:{}, will ignore this seed. Error is: {f:?}",
                node.address, node.port
>>>>>>> dd2ea0df
            ),
        }

        if cancellation_token.is_cancelled() {
            process::exit(0);
        }
    }

    if known_nodes.is_empty() && !is_seed {
        bail!("Failed to connect to any seeds and this node is not a seed, aborting");
    }

    let gossip = gossip::start(
        my_node,
        gossip_config,
        known_nodes,
        gossip_notification_channel,
    )
    .context("Failed to start gossip")?;

    let usage_aggregator = stack::usage_aggregator::start();

    let function_provider = runtime::providers::DefaultFunctionProvider::new();
    let database_manager =
        DatabaseManager::new(usage_aggregator.clone(), db_manager_config).await?;
    let runtime = runtime::start(
        Box::new(function_provider),
        runtime_config,
        database_manager.clone(),
        usage_aggregator.clone(),
    )
    .await
    .context("Failed to initiate runtime")?;

    let rpc_handler = rpc_handler::new(
        connection_manager.clone(),
        RpcRequestHandlerImpl {
            runtime: runtime.clone(),
        },
    );

    // TODO: no notification channel for now, requests are sent straight to runtime
    let (gateway_manager, mut route_request_receiver) = gateway::start(
        gateway_manager_config,
        runtime.clone(),
        connection_manager.clone(),
        rpc_handler.clone(),
        usage_aggregator.clone(),
    )
    .await
    .context("Failed to start gateway manager")?;

    // TODO: fetch stacks from blockchain before starting scheduler
    let (scheduler_notification_channel, mut scheduler_notification_receiver) =
        NotificationChannel::new();
    let scheduler = scheduler::start(
        scheduler_config,
        my_hash,
        gossip.get_nodes().await?.into_iter().map(|n| n.0).collect(),
        vec![],
        scheduler_notification_channel,
        runtime.clone(),
        gateway_manager.clone(),
        database_manager.clone(),
    );

    let (blockchain_monitor, mut blockchain_monitor_notification_receiver) =
        blockchain_monitor::start(blockchain_monitor_config, usage_aggregator.clone())
            .await
            .context("Failed to start blockchain monitor")?;

    // TODO: create a `Module`/`Subsystem`/`NotificationSource` trait to batch modules with their notification receivers?
    let scheduler_clone = scheduler.clone();
    let glue_task = tokio::spawn(async move {
        glue_modules(
            cancellation_token,
            connection_manager.as_ref(),
            connection_manager_notification_receiver,
            gossip.as_ref(),
            &mut gossip_notification_receiver,
            scheduler.as_ref(),
            &mut scheduler_notification_receiver,
            blockchain_monitor.as_ref(),
            &mut blockchain_monitor_notification_receiver,
            rpc_handler.as_ref(),
            &mut route_request_receiver,
        )
        .await;

        blockchain_monitor
            .stop()
            .await
            .context("Failed to stop blockchain monitor")?;

        scheduler.stop().await.context("Failed to stop scheduler")?;

        // Stop gateway manager first. This waits for rocket to shut down, essentially
        // running all requests to completion or cancelling them safely before shutting
        // the rest of the system down.
        gateway_manager
            .stop()
            .await
            .context("Failed to stop gateway manager")?;

        gossip.stop().await.context("Failed to stop gossip")?;

        // The glue loop shouldn't stop as soon as it receives a ctrl+C
        loop {
            match gossip_notification_receiver.recv().await {
                None => break,
                Some(notification) => {
                    process_gossip_notification(
                        Some(notification),
                        connection_manager.as_ref(),
                        gossip.as_ref(),
                        scheduler.as_ref(),
                    )
                    .await
                }
            }
        }

        connection_manager
            .stop()
            .await
            .context("Failed to stop connection manager")?;

        runtime.stop().await.context("Failed to stop runtime")?;

        database_manager
            .stop()
            .await
            .context("Failed to stop runtime")?;

        Result::<()>::Ok(())
    });

    // TODO make the wait configurable
    {
        info!("Waiting 4 seconds for node discovery to complete");
        tokio::time::sleep(Duration::from_secs(4)).await;

        info!("Will start to schedule stacks now");
        scheduler_clone.ready_to_schedule_stacks().await?;
    }

    glue_task.await??;

    info!("Goodbye!");

    Ok(())
}

fn is_same_node_as_me(node: &KnownNodeConfig, me: &NodeAddress) -> bool {
    node.gossip_port == me.port && (node.ip == me.address || node.ip.is_loopback())
}

#[derive(Clone)]
struct RpcRequestHandlerImpl {
    runtime: Box<dyn Runtime>,
}

#[async_trait]
impl RpcRequestHandler for RpcRequestHandlerImpl {
    async fn handle_request(&self, request: rpc_handler::RpcRequest) {
        let rpc_handler::RpcRequest::ExecuteFunctionRequest(function_id, request, send_response) =
            request;

        let helper = async move {
            let result = self
                .runtime
                .invoke_function(function_id, request)
                .await
                .context("Failed to invoke function")?;

            Ok(result)
        };

        send_response(helper.await).await;
    }
}

#[allow(clippy::too_many_arguments)]
async fn glue_modules(
    cancellation_token: CancellationToken,
    connection_manager: &dyn ConnectionManager,
    mut connection_manager_notification_receiver: mpsc::UnboundedReceiver<
        ConnectionManagerNotification,
    >,
    gossip: &dyn Gossip,
    gossip_notification_receiver: &mut mpsc::UnboundedReceiver<GossipNotification>,
    scheduler: &dyn Scheduler,
    scheduler_notification_receiver: &mut mpsc::UnboundedReceiver<SchedulerNotification>,
    _blockchain_monitor: &dyn BlockchainMonitor,
    blockchain_monitor_notification_receiver: &mut mpsc::UnboundedReceiver<
        BlockchainMonitorNotification,
    >,
    rpc_handler: &dyn RpcHandler,
    route_request_receiver: &mut mpsc::UnboundedReceiver<(
        StackID,
        ReplyChannel<Result<RoutingTarget>>,
    )>,
) {
    loop {
        select! {
            () = cancellation_token.cancelled() => {
                info!("Received SIGINT, stopping");
                break;
            }

            notification = connection_manager_notification_receiver.recv() => {
                process_connection_manager_notification(notification, gossip, rpc_handler).await;
            }

            notification = gossip_notification_receiver.recv() => {
                process_gossip_notification(notification, connection_manager, gossip, scheduler).await;
            }

            notification = scheduler_notification_receiver.recv() => {
                process_scheduler_notification(notification, gossip).await;
            }

            notification = blockchain_monitor_notification_receiver.recv() => {
                process_blockchain_monitor_notification(notification, scheduler).await;
            }

            request = route_request_receiver.recv() => {
                handle_route_request(request, gossip, scheduler).await;
            }
        }
    }
}

async fn handle_route_request(
    request: Option<(StackID, ReplyChannel<Result<RoutingTarget>>)>,
    gossip: &dyn Gossip,
    scheduler: &dyn Scheduler,
) {
    let Some((stack_id, reply_channel)) = request else {
        return;
    };
    let route = request_routing::get_route(stack_id, scheduler, gossip).await;
    reply_channel.reply(route);
}

async fn process_connection_manager_notification(
    notification: Option<ConnectionManagerNotification>,
    gossip: &dyn Gossip,
    rpc_handler: &dyn RpcHandler,
) {
    match notification {
        None => (), // TODO
        Some(ConnectionManagerNotification::NewConnectionAvailable(id)) => {
            debug!("New connection available: {}", id)
        }
        Some(ConnectionManagerNotification::ConnectionClosed(id)) => {
            debug!("Connection closed: {}", id)
        }
        Some(ConnectionManagerNotification::DatagramReceived(id, bytes)) => {
            debug!(
                "Datagram received from {}: {}",
                id,
                String::from_utf8_lossy(&bytes)
            );

            gossip.receive_message(id, bytes);
        }
        Some(ConnectionManagerNotification::ReqRepReceived(id, req_id, bytes)) => {
            debug!(
                "Req-rep received from {}: {}",
                id,
                String::from_utf8_lossy(&bytes)
            );
            rpc_handler.request_received(id, req_id, bytes);
        }
    }
}

async fn process_gossip_notification(
    notification: Option<GossipNotification>,
    connection_manager: &dyn ConnectionManager,
    gossip: &dyn Gossip,
    scheduler: &dyn Scheduler,
) {
    match notification {
        None => (), // TODO
        Some(GossipNotification::NodeDiscovered(node)) => {
            debug!("Node discovered: {node}");
            scheduler.node_discovered(node.get_hash()).await.unwrap(); // TODO: unwrap
        }
        Some(GossipNotification::NodeDied(node, cleanly)) => {
            debug!(
                "Node died {}: {node}",
                if cleanly { "cleanly" } else { "uncleanly" }
            );
            scheduler.node_died(node.get_hash()).await.unwrap(); // TODO: unwrap
        }
        Some(GossipNotification::NodeDeployedStacks(node, stack_ids)) => {
            debug!("Node deployed stacks: {node} <- {stack_ids:?}");
            scheduler
                .node_deployed_stacks(node.get_hash(), stack_ids)
                .await
                .unwrap(); // TODO: unwrap
        }
        Some(GossipNotification::NodeUndeployedStacks(node, stack_ids)) => {
            debug!("Node undeployed stack: {node} <- {stack_ids:?}");
            scheduler
                .node_undeployed_stacks(node.get_hash(), stack_ids)
                .await
                .unwrap(); // TODO: unwrap
        }
        Some(GossipNotification::Connect(req_id, address, port)) => {
            match connection_manager.connect(address, port).await {
                Ok(id) => gossip.connection_available(req_id, id),
                Err(f) => gossip.connection_failed(req_id, f),
            }
        }
        Some(GossipNotification::SendMessage(id, bytes)) => {
            connection_manager.send_datagram(id, bytes);
        }
        Some(GossipNotification::Disconnect(id)) => {
            connection_manager.disconnect(id).await.unwrap_or(());
        }
    }
}

async fn process_scheduler_notification(
    notification: Option<SchedulerNotification>,
    gossip: &dyn Gossip,
) {
    match notification {
        None => (), // TODO
        Some(SchedulerNotification::StackDeployed(id)) => {
            debug!("Deployed stack {id}");
            gossip.stack_deployed_locally(id).await.unwrap(); // TODO: unwrap
        }
        Some(SchedulerNotification::StackUndeployed(id)) => {
            debug!("Undeployed stack {id}");
            gossip.stack_undeployed_locally(id).await.unwrap(); // TODO: unwrap
        }
        Some(SchedulerNotification::FailedToDeployStack(id)) => {
            debug!("Failed to deploy stack {id}");
        }
    }
}

async fn process_blockchain_monitor_notification(
    notification: Option<BlockchainMonitorNotification>,
    scheduler: &dyn Scheduler,
) {
    match notification {
        None => (), // TODO
        Some(BlockchainMonitorNotification::StacksAvailable(stacks)) => {
            debug!("Stacks available: {stacks:?}");
            scheduler
                .stacks_available(stacks.into_iter().map(|s| (s.id(), s.stack)).collect())
                .await
                .unwrap();
        }
        Some(BlockchainMonitorNotification::StacksRemoved(stacks)) => {
            debug!("Stacks removed: {stacks:?}");
            scheduler
                .stacks_removed(stacks.into_iter().map(|s| s.id()).collect())
                .await
                .unwrap();
        }
    }
}<|MERGE_RESOLUTION|>--- conflicted
+++ resolved
@@ -112,13 +112,8 @@
             )),
 
             Err(f) => warn!(
-<<<<<<< HEAD
-                "Failed to connect to seed {}:{}, will ignore this seed. Error is {f}",
-                node.ip, node.gossip_port
-=======
                 "Failed to connect to seed {}:{}, will ignore this seed. Error is: {f:?}",
                 node.address, node.port
->>>>>>> dd2ea0df
             ),
         }
 
