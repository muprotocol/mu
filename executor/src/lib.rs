--- conflicted
+++ resolved
@@ -148,23 +148,11 @@
 
     let function_provider = mu_runtime::providers::DefaultAssemblyProvider::new();
     let database_manager =
-<<<<<<< HEAD
         DbManagerImpl::new_with_embedded_cluster(my_node, known_nodes_config, tikv_config).await?;
-    let runtime = runtime::start(
-        Box::new(function_provider),
-        runtime_config,
-        Box::new(database_manager.clone()),
-        usage_aggregator.clone(),
-    )
-    .await
-    .context("Failed to initiate runtime")?;
-=======
-        DatabaseManager::new(usage_aggregator.clone(), db_manager_config).await?;
     let (runtime, mut runtime_notification_receiver) =
         mu_runtime::start(Box::new(function_provider), runtime_config)
             .await
             .context("Failed to initiate runtime")?;
->>>>>>> 65bfc806
 
     let rpc_handler = rpc_handler::new(
         connection_manager.clone(),
@@ -246,7 +234,7 @@
 
         trace!("Stopping database manager");
         database_manager
-            .stop()
+            .stop_embedded_cluster()
             .await
             .context("Failed to stop runtime")?;
 
@@ -285,16 +273,6 @@
             .await
             .context("Failed to stop connection manager")?;
 
-<<<<<<< HEAD
-        runtime.stop().await.context("Failed to stop runtime")?;
-
-        database_manager
-            .stop_embedded_cluster()
-            .await
-            .context("Failed to stop runtime")?;
-
-=======
->>>>>>> 65bfc806
         Result::<()>::Ok(())
     });
 
