name: test
on:
  pull_request:
env:
  LLVM_SYS_120_PREFIX: /usr/lib/llvm-12/
jobs:
  lint_and_test:
    runs-on: ubuntu-latest
    strategy:
      matrix: { dir: ["executor", "cli", "mailbox_processor", "marketplace", "mu_stack"] }
    steps:
      - uses: actions/checkout@v2
      - uses: actions/cache@v3
        with:
          path: |
            ~/.cargo/bin/
            ~/.cargo/registry/index/
            ~/.cargo/registry/cache/
            ~/.cargo/git/db/
            target/
            cli/target/
            executor/target/
            mailbox_processor/target/
            marketplace/target/
            mu_stack/target/
          key: ${{ runner.os }}-cargo-${{ hashFiles('**/Cargo.lock') }}
      - name: Install system dependencies
<<<<<<< HEAD
        run: sudo apt-get update && sudo apt-get install -y build-essential curl libssl-dev libudev-dev pkg-config zlib1g-dev clang cmake make language-pack-en libclang-common-12-dev llvm-12-dev 
=======
        run: sudo apt-get update && sudo apt-get install -y build-essential curl libssl-dev libudev-dev pkg-config zlib1g-dev clang cmake make language-pack-en libclang-common-12-dev llvm-12-dev
>>>>>>> 09cf6b02
      - name: Install rust stable
        uses: actions-rs/toolchain@v1
        with:
          toolchain: 1.65.0
          override: true
          components: rustfmt, clippy
          target: wasm32-wasi
      - name: Check style
        run: cargo fmt -- --check
        working-directory: ${{ matrix.dir }}
      - name: Run Lints
        run: cargo clippy --no-deps --all-targets --tests -- -D warnings
        working-directory: ${{ matrix.dir }}
      - name: Run tests
        run: cargo test --verbose
        working-directory: ${{ matrix.dir }}
        env:
          RUST_BACKTRACE: 1<|MERGE_RESOLUTION|>--- conflicted
+++ resolved
@@ -25,11 +25,7 @@
             mu_stack/target/
           key: ${{ runner.os }}-cargo-${{ hashFiles('**/Cargo.lock') }}
       - name: Install system dependencies
-<<<<<<< HEAD
-        run: sudo apt-get update && sudo apt-get install -y build-essential curl libssl-dev libudev-dev pkg-config zlib1g-dev clang cmake make language-pack-en libclang-common-12-dev llvm-12-dev 
-=======
         run: sudo apt-get update && sudo apt-get install -y build-essential curl libssl-dev libudev-dev pkg-config zlib1g-dev clang cmake make language-pack-en libclang-common-12-dev llvm-12-dev
->>>>>>> 09cf6b02
       - name: Install rust stable
         uses: actions-rs/toolchain@v1
         with:
